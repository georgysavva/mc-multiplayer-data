--- conflicted
+++ resolved
@@ -39,15 +39,6 @@
       PVP: "TRUE"
       RCON_PASSWORD: research
       BROADCAST_RCON_TO_OPS: true
-<<<<<<< HEAD
-      OPS: timwm,Pengulu
-      # Absolutely no hostile mobs
-      DIFFICULTY: peaceful
-      SPAWN_MONSTERS: false
-      SPAWN_ANIMALS: false  
-      SPAWN_NPCS: false
-=======
->>>>>>> 8b811ccc
       # MODRINTH_PROJECTS: skinsrestorer,luckperms
       # LEVEL_TYPE: "minecraft:single_biome_surface"
       # GENERATOR_SETTINGS: '{"biome":"minecraft:plains"}'
@@ -64,17 +55,13 @@
         }
     volumes:
       # attach the relative directory 'data' to the container's /data path
-<<<<<<< HEAD
-      - ./data:/data
+      - ./data53:/data
       - ./plugins:/data/plugins
-=======
-      - ./data53:/data
     healthcheck:
       test: ["CMD-SHELL", "mc-monitor status --host localhost --port 25565"]
       interval: 10s
       timeout: 5s
       retries: 12
->>>>>>> 8b811ccc
 
   sender_alpha:
     build:
