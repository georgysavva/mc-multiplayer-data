#!/usr/bin/env python3
"""Run camera alignment and generate side-by-side comparison videos."""
from __future__ import annotations

import argparse
import json
import sys
import time
from dataclasses import dataclass
from pathlib import Path
from typing import Dict, Iterable, Optional, Tuple

import cv2
import numpy as np
from align_camera_video import AlignmentInput, align_recording


@dataclass
class BotConfig:
    name: str
    actions_suffix: str
    camera_meta: Path
    output_dir: Path


def parse_args(argv: Iterable[str]) -> argparse.Namespace:
    parser = argparse.ArgumentParser(description=__doc__)
    parser.add_argument(
        "--actions-dir",
        type=Path,
        required=True,
        help="Directory containing Mineflayer action traces (*.json)",
    )
    parser.add_argument(
        "--camera-prefix",
        type=Path,
        required=True,
        help="Directory containing camera outputs (expects output_alpha/ and output_bravo/)",
    )
    parser.add_argument(
        "--bot",
        type=str,
        choices=["Alpha", "Bravo"],
        required=True,
        help="Which bot to process",
    )
    parser.add_argument(
        "--output-dir",
        type=Path,
        default=None,
        help="Optional base directory for outputs (default: ./aligned/<bot>)",
    )
    parser.add_argument(
        "--comparison-video",
        action="store_true",
        help="Generate side-by-side comparison video (slower, default: skip)",
    )
    parser.add_argument(
        "--episode-file",
        type=Path,
        default=None,
        help="Process single episode file (overrides directory processing)",
    )
    return parser.parse_args(list(argv))


<<<<<<< HEAD
def build_bot_config(actions_dir: Path, camera_prefix: Path, bot: str, output_base: Optional[Path]) -> Dict[str, BotConfig]:
    # Smart path construction: if camera_prefix already contains output_alpha/bravo, use it directly
    # Otherwise, append output_alpha/bravo to maintain backward compatibility
    if bot == "Alpha":
        output_dir = (output_base or Path.cwd() / "aligned") / "alpha"
        # Check if path already contains output_alpha (for orchestrated instances)
        if "output_alpha" in str(camera_prefix):
            camera_meta = camera_prefix / "camera_alpha_meta.json"
        else:
            camera_meta = camera_prefix / "output_alpha" / "camera_alpha_meta.json"
        
=======
def build_bot_config(
    actions_dir: Path, camera_prefix: Path, bot: str, output_base: Optional[Path]
) -> Dict[str, BotConfig]:
    if bot == "Alpha":
        output_dir = output_base or Path.cwd() / "aligned"
>>>>>>> 3ccd69d9
        return {
            "Alpha": BotConfig(
                name="Alpha",
                actions_suffix="_Alpha_",
                camera_meta=camera_meta,
                output_dir=output_dir,
            )
        }
    else:
<<<<<<< HEAD
        output_dir = (output_base or Path.cwd() / "aligned") / "bravo"
        # Check if path already contains output_bravo (for orchestrated instances)
        if "output_bravo" in str(camera_prefix):
            camera_meta = camera_prefix / "camera_bravo_meta.json"
        else:
            camera_meta = camera_prefix / "output_bravo" / "camera_bravo_meta.json"
        
=======
        output_dir = output_base or Path.cwd() / "aligned"
>>>>>>> 3ccd69d9
        return {
            "Bravo": BotConfig(
                name="Bravo",
                actions_suffix="_Bravo_",
                camera_meta=camera_meta,
                output_dir=output_dir,
            )
        }


def bot_for_actions(path: Path, configs: Dict[str, BotConfig]) -> Optional[BotConfig]:
    for config in configs.values():
        if config.actions_suffix in path.name:
            return config
    return None


def resolve_actions_dir(explicit: Path) -> Path:
    actions_dir = explicit
    if not actions_dir.exists():
        raise FileNotFoundError(f"Actions directory not found: {actions_dir}")
    return actions_dir


def ensure_metadata(meta_path: Path) -> None:
    if not meta_path.exists():
        raise FileNotFoundError(f"Camera metadata missing: {meta_path}")


def expected_prismarine_video(actions_path: Path) -> Path:
    return actions_path.with_suffix(".mp4")


def _resize_to_height(frame: np.ndarray, target_height: int) -> np.ndarray:
    if frame.shape[0] == target_height:
        return frame
    if target_height <= 0:
        return frame
    scale = target_height / frame.shape[0]
    new_width = max(1, int(round(frame.shape[1] * scale)))
    return cv2.resize(frame, (new_width, target_height), interpolation=cv2.INTER_AREA)


def build_side_by_side(
    prismarine: Path, aligned: Path, output_path: Path
) -> Tuple[int, float, float]:
    left = cv2.VideoCapture(str(prismarine))
    if not left.isOpened():
        raise RuntimeError(f"Failed to open prismarine video {prismarine}")

    right = cv2.VideoCapture(str(aligned))
    if not right.isOpened():
        raise RuntimeError(f"Failed to open aligned video {aligned}")

    left_fps = float(left.get(cv2.CAP_PROP_FPS)) or 0.0
    right_fps = float(right.get(cv2.CAP_PROP_FPS)) or 0.0
    fps = right_fps if right_fps > 0 else left_fps if left_fps > 0 else 30.0

    left_height = int(left.get(cv2.CAP_PROP_FRAME_HEIGHT)) or 0
    right_height = int(right.get(cv2.CAP_PROP_FRAME_HEIGHT)) or 0
    target_height = right_height if right_height > 0 else left_height
    if target_height <= 0:
        raise RuntimeError("Unable to determine frame dimensions for comparison video")

    output_path.parent.mkdir(parents=True, exist_ok=True)
    writer: Optional[cv2.VideoWriter] = None
    frames_written = 0

    mismatched_length = False

    while True:
        left_ok, left_frame = left.read()
        right_ok, right_frame = right.read()
        if not left_ok or not right_ok:
            mismatched_length = left_ok != right_ok
            break

        left_frame = _resize_to_height(left_frame, target_height)
        right_frame = _resize_to_height(right_frame, target_height)

        combined = np.hstack((left_frame, right_frame))

        if writer is None:
            height, width = combined.shape[:2]
            fourcc = cv2.VideoWriter_fourcc(*"mp4v")
            writer = cv2.VideoWriter(str(output_path), fourcc, fps, (width, height))
        writer.write(combined)
        frames_written += 1

    if writer is not None:
        writer.release()
    left.release()
    right.release()

    if frames_written == 0:
        output_path.unlink(missing_ok=True)
        raise RuntimeError("No overlapping frames to build comparison video")

    return (
        frames_written,
        left_fps,
        right_fps if not mismatched_length else -abs(right_fps),
    )


def process_actions(
    actions_dir: Path, configs: Dict[str, BotConfig], generate_comparison: bool = False
) -> int:
    actions_processed = 0
    for actions_path in sorted(actions_dir.glob("*.json")):
        if actions_path.name.endswith("_meta.json"):
            continue
        config = bot_for_actions(actions_path, configs)
        if config is None:
            continue

        ensure_metadata(config.camera_meta)
        config.output_dir.mkdir(parents=True, exist_ok=True)

        output_video = config.output_dir / f"{actions_path.stem}_camera.mp4"
        output_meta = config.output_dir / f"{actions_path.stem}_camera_meta.json"

        alignment_input = AlignmentInput(
            actions_path=actions_path,
            camera_meta_path=config.camera_meta,
            output_video_path=output_video,
            output_metadata_path=output_meta,
            ffmpeg_path="ffmpeg",
            margin_start=0.0,
            margin_end=0.0,
        )

        align_start = time.time()
        try:
            metadata = align_recording(alignment_input)
        except Exception as exc:  # noqa: BLE001 - surface alignment failure to caller
            print(f"[align] failed for {actions_path}: {exc}", file=sys.stderr)
            continue
        align_time = time.time() - align_start

        metadata["comparison_video_path"] = None

        if generate_comparison and expected_prismarine_video(actions_path).exists():
            comparison_path = config.output_dir / f"{actions_path.stem}_comparison.mp4"
            compare_start = time.time()
            try:
                frames_written, left_fps, right_fps = build_side_by_side(
                    expected_prismarine_video(actions_path),
                    Path(metadata["aligned_video_path"]),
                    comparison_path,
                )
                compare_time = time.time() - compare_start
                metadata["comparison_video_path"] = str(comparison_path)
                print(
                    f"[compare] wrote {comparison_path} ({frames_written} frames, "
                    f"prismarine_fps={left_fps:.2f}, aligned_fps={right_fps:.2f}, time={compare_time:.1f}s)",
                )
            except Exception as exc:
                print(f"[compare] failed: {exc}", file=sys.stderr)
                comparison_path.unlink(missing_ok=True)

        with output_meta.open("w", encoding="utf-8") as fh:
            json.dump(metadata, fh)

        print(
            f"[align] wrote {metadata['aligned_video_path']} (total: {align_time:.1f}s)"
        )
        actions_processed += 1

    return actions_processed


def process_single_episode(episode_path: Path, configs: Dict[str, BotConfig], 
                          generate_comparison: bool = False) -> bool:
    """Process a single episode file. Returns True if successful."""
    if episode_path.name.endswith("_meta.json"):
        return False
    
    config = bot_for_actions(episode_path, configs)
    if config is None:
        return False

    try:
        ensure_metadata(config.camera_meta)
        config.output_dir.mkdir(parents=True, exist_ok=True)

        output_video = config.output_dir / f"{episode_path.stem}_camera.mp4"
        output_meta = config.output_dir / f"{episode_path.stem}_camera_meta.json"

        alignment_input = AlignmentInput(
            actions_path=episode_path,
            camera_meta_path=config.camera_meta,
            output_video_path=output_video,
            output_metadata_path=output_meta,
            ffmpeg_path="ffmpeg",
            margin_start=0.0,
            margin_end=0.0,
        )

        align_start = time.time()
        metadata = align_recording(alignment_input)
        align_time = time.time() - align_start

        metadata["comparison_video_path"] = None
        
        if generate_comparison and expected_prismarine_video(episode_path).exists():
            comparison_path = config.output_dir / f"{episode_path.stem}_comparison.mp4"
            compare_start = time.time()
            frames_written, left_fps, right_fps = build_side_by_side(
                expected_prismarine_video(episode_path),
                Path(metadata["aligned_video_path"]),
                comparison_path,
            )
            compare_time = time.time() - compare_start
            metadata["comparison_video_path"] = str(comparison_path)
            print(
                f"[compare] wrote {comparison_path} ({frames_written} frames, "
                f"prismarine_fps={left_fps:.2f}, aligned_fps={right_fps:.2f}, time={compare_time:.1f}s)",
            )

        with output_meta.open("w", encoding="utf-8") as fh:
            json.dump(metadata, fh)

        print(f"[align] wrote {metadata['aligned_video_path']} (total: {align_time:.1f}s)")
        return True
        
    except Exception as exc:
        print(f"[align] failed for {episode_path}: {exc}", file=sys.stderr)
        return False


def main(argv: Iterable[str]) -> int:
    args = parse_args(argv)
    actions_dir = resolve_actions_dir(args.actions_dir.resolve())
    configs = build_bot_config(
        actions_dir=actions_dir,
        camera_prefix=args.camera_prefix.resolve(),
        bot=args.bot,
        output_base=args.output_dir.resolve() if args.output_dir else None,
    )

<<<<<<< HEAD
    # NEW: Single episode mode
    if args.episode_file:
        episode_path = args.episode_file.resolve()
        if not episode_path.exists():
            print(f"[align] episode file not found: {episode_path}", file=sys.stderr)
            return 1
        
        # Process just this one episode
        processed = process_single_episode(episode_path, configs, args.comparison_video)
        return 0 if processed else 1
    
    # Original: Process all episodes in directory
    processed = process_actions(actions_dir, configs, generate_comparison=args.comparison_video)
=======
    processed = process_actions(
        actions_dir, configs, generate_comparison=args.comparison_video
    )
>>>>>>> 3ccd69d9
    if processed == 0:
        print("[align] no action traces found; nothing to do")
    return 0


if __name__ == "__main__":  # pragma: no cover - CLI entry point
    raise SystemExit(main(sys.argv[1:]))<|MERGE_RESOLUTION|>--- conflicted
+++ resolved
@@ -64,25 +64,22 @@
     return parser.parse_args(list(argv))
 
 
-<<<<<<< HEAD
-def build_bot_config(actions_dir: Path, camera_prefix: Path, bot: str, output_base: Optional[Path]) -> Dict[str, BotConfig]:
-    # Smart path construction: if camera_prefix already contains output_alpha/bravo, use it directly
-    # Otherwise, append output_alpha/bravo to maintain backward compatibility
+def build_bot_config(
+    actions_dir: Path, camera_prefix: Path, bot: str, output_base: Optional[Path]
+) -> Dict[str, BotConfig]:
+    """Return BotConfig mapping for the selected bot.
+
+    - Output directory defaults to ./aligned/<bot> unless overridden by --output-dir.
+    - camera_prefix may already be an output_{alpha|bravo}/<instance> directory
+      (as in orchestration); handle both prefixed and non-prefixed forms.
+    """
     if bot == "Alpha":
         output_dir = (output_base or Path.cwd() / "aligned") / "alpha"
-        # Check if path already contains output_alpha (for orchestrated instances)
+        # If camera_prefix already points into output_alpha, use it directly
         if "output_alpha" in str(camera_prefix):
             camera_meta = camera_prefix / "camera_alpha_meta.json"
         else:
             camera_meta = camera_prefix / "output_alpha" / "camera_alpha_meta.json"
-        
-=======
-def build_bot_config(
-    actions_dir: Path, camera_prefix: Path, bot: str, output_base: Optional[Path]
-) -> Dict[str, BotConfig]:
-    if bot == "Alpha":
-        output_dir = output_base or Path.cwd() / "aligned"
->>>>>>> 3ccd69d9
         return {
             "Alpha": BotConfig(
                 name="Alpha",
@@ -92,17 +89,12 @@
             )
         }
     else:
-<<<<<<< HEAD
         output_dir = (output_base or Path.cwd() / "aligned") / "bravo"
-        # Check if path already contains output_bravo (for orchestrated instances)
+        # If camera_prefix already points into output_bravo, use it directly
         if "output_bravo" in str(camera_prefix):
             camera_meta = camera_prefix / "camera_bravo_meta.json"
         else:
             camera_meta = camera_prefix / "output_bravo" / "camera_bravo_meta.json"
-        
-=======
-        output_dir = output_base or Path.cwd() / "aligned"
->>>>>>> 3ccd69d9
         return {
             "Bravo": BotConfig(
                 name="Bravo",
@@ -344,25 +336,21 @@
         output_base=args.output_dir.resolve() if args.output_dir else None,
     )
 
-<<<<<<< HEAD
-    # NEW: Single episode mode
+    # Single-episode fast path if provided by orchestrator
     if args.episode_file:
         episode_path = args.episode_file.resolve()
         if not episode_path.exists():
             print(f"[align] episode file not found: {episode_path}", file=sys.stderr)
             return 1
-        
-        # Process just this one episode
-        processed = process_single_episode(episode_path, configs, args.comparison_video)
+        processed = process_single_episode(
+            episode_path, configs, args.comparison_video
+        )
         return 0 if processed else 1
-    
-    # Original: Process all episodes in directory
-    processed = process_actions(actions_dir, configs, generate_comparison=args.comparison_video)
-=======
+
+    # Otherwise process all episodes under --actions-dir
     processed = process_actions(
         actions_dir, configs, generate_comparison=args.comparison_video
     )
->>>>>>> 3ccd69d9
     if processed == 0:
         print("[align] no action traces found; nothing to do")
     return 0
