--- conflicted
+++ resolved
@@ -172,12 +172,8 @@
         condition: service_healthy
     environment:
       MC_VERSION: "1.20.4"
-<<<<<<< HEAD
       MC_HOST: "127.0.0.1"
-=======
-      MC_HOST: host.docker.internal
->>>>>>> 8b07621c
-      MC_PORT: "${MC_SERVER_PORT:-25565}"
+      MC_PORT: "25565"
       CAMERA_NAME: "CameraAlpha"
       DISPLAY: "${CAMERA_ALPHA_DISPLAY:-:99}"
       VNC_PORT: "${CAMERA_ALPHA_VNC_PORT:-5901}"
@@ -198,10 +194,8 @@
 
   camera_alpha_follow:
     image: node:20
-<<<<<<< HEAD
+    container_name: mc_camera_alpha_follow
     network_mode: host
-=======
->>>>>>> 8b07621c
     depends_on:
       mc:
         condition: service_healthy
@@ -209,12 +203,8 @@
         condition: service_started
     working_dir: /app
     environment:
-<<<<<<< HEAD
       RCON_HOST: "127.0.0.1"
-=======
-      RCON_HOST: "host.docker.internal"
->>>>>>> 8b07621c
-      RCON_PORT: "${MC_RCON_PORT:-25575}"
+      RCON_PORT: "25575"
       RCON_PASSWORD: "research"
       BOT_NAME: "Alpha"
       CAMERA_NAME: "CameraAlpha"
@@ -235,21 +225,12 @@
         condition: service_healthy
     environment:
       MC_VERSION: "1.20.4"
-<<<<<<< HEAD
       MC_HOST: "127.0.0.1"
-      MC_PORT: "${MC_SERVER_PORT:-25565}"
+      MC_PORT: "25565"
       CAMERA_NAME: "CameraBravo"
-      DISPLAY: "${CAMERA_BRAVO_DISPLAY:-:100}"
-      VNC_PORT: "${CAMERA_BRAVO_VNC_PORT:-5902}"
-      NOVNC_PORT: "${CAMERA_BRAVO_NOVNC_PORT:-6902}"
-=======
-      MC_HOST: "host.docker.internal"
-      MC_PORT: "${MC_SERVER_PORT:-25565}"
-      CAMERA_NAME: "CameraBravo"
-      DISPLAY: ":99"
-      VNC_PORT: "5901"
-      NOVNC_PORT: "6901"
->>>>>>> 8b07621c
+      DISPLAY: ":100"
+      VNC_PORT: "5902"
+      NOVNC_PORT: "6902"
       WIDTH: "1280"
       HEIGHT: "720"
       FPS: "20"
@@ -266,10 +247,8 @@
 
   camera_bravo_follow:
     image: node:20
-<<<<<<< HEAD
+    container_name: mc_camera_bravo_follow
     network_mode: host
-=======
->>>>>>> 8b07621c
     depends_on:
       mc:
         condition: service_healthy
@@ -277,12 +256,8 @@
         condition: service_started
     working_dir: /app
     environment:
-<<<<<<< HEAD
       RCON_HOST: "127.0.0.1"
-=======
-      RCON_HOST: "host.docker.internal"
->>>>>>> 8b07621c
-      RCON_PORT: "${MC_RCON_PORT:-25575}"
+      RCON_PORT: "25575"
       RCON_PASSWORD: "research"
       BOT_NAME: "Bravo"
       CAMERA_NAME: "CameraBravo"
