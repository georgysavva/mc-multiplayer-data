--- conflicted
+++ resolved
@@ -55,12 +55,8 @@
         }
     volumes:
       # attach the relative directory 'data' to the container's /data path
-<<<<<<< HEAD
-      - ./data53:/data
+      - ${MC_DATA_DIR:-./data}:/data
       - ./plugins:/data/plugins
-=======
-      - ${MC_DATA_DIR:-./data}:/data
->>>>>>> 8b811ccc
     healthcheck:
       test:
         [
@@ -231,10 +227,6 @@
 
   episode_starter:
     image: node:20
-<<<<<<< HEAD
-    container_name: mc_episode_starter
-=======
->>>>>>> 8b811ccc
     network_mode: host
     depends_on:
       mc:
@@ -252,12 +244,7 @@
     volumes:
       - ./camera/episode_starter.js:/app/episode_starter.js:ro
       - ./camera/package.json:/app/package.json:ro
-<<<<<<< HEAD
     command: ["sh", "-c", "npm install --omit=dev --no-progress && node episode_starter.js"]
-=======
-    command:
-      ["sh", "-c", "npm install --omit=dev --no-progress && node spectator.js"]
->>>>>>> 8b811ccc
 
   camera_bravo:
     image: ojmichel/mineflayer-spectator-client:latest
@@ -284,36 +271,10 @@
       - ./camera/data_bravo:/root
       - ./camera/output_bravo:/output
       - ./camera/entrypoint.sh:/app/entrypoint.sh:ro
-<<<<<<< HEAD
-      - ./camera/launch_minecraft.py:/app/launch_minecraft.py:ro
-=======
       - ./camera/launch_minecraft.py:/app/launch_minecraft.py:ro
     extra_hosts:
       - "sessionserver.mojang.com:127.0.0.1"
       - "api.minecraftservices.com:127.0.0.1"
       - "authserver.mojang.com:127.0.0.1"
       - "textures.minecraft.net:127.0.0.1"
-      - "pc.realms.minecraft.net:127.0.0.1"
-
-  camera_bravo_follow:
-    image: node:20
-    network_mode: host
-    depends_on:
-      mc:
-        condition: service_healthy
-      camera_bravo:
-        condition: service_started
-    working_dir: /app
-    environment:
-      RCON_HOST: "127.0.0.1"
-      RCON_PORT: "${MC_RCON_PORT:-25575}"
-      RCON_PASSWORD: "research"
-      BOT_NAME: "Bravo"
-      CAMERA_NAME: "CameraBravo"
-      RETRIES: "60"
-    volumes:
-      - ./camera/spectator.js:/app/spectator.js:ro
-      - ./camera/package.json:/app/package.json:ro
-    command:
-      ["sh", "-c", "npm install --omit=dev --no-progress && node spectator.js"]
->>>>>>> 8b811ccc
+      - "pc.realms.minecraft.net:127.0.0.1"