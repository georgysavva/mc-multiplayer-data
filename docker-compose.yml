--- conflicted
+++ resolved
@@ -15,11 +15,7 @@
         fi;
         chmod -R 777 /data/plugins /data/skins
     volumes:
-<<<<<<< HEAD
-      - ./data:/data
-=======
       - ${MC_DATA_DIR:-./data}:/data
->>>>>>> 45ff6225
       - ./plugins:/source_plugins:ro
       - ./skins:/source_skins:ro
     restart: "no"
@@ -256,13 +252,6 @@
       RCON_PASSWORD: "research"
       EPISODE_START_RETRIES: "60"
       EPISODE_REQUIRED_PLAYERS: "Alpha,CameraAlpha,Bravo,CameraBravo"
-<<<<<<< HEAD
-      EPISODE_START_COMMAND: "episode start Alpha CameraAlpha technoblade.png Bravo CameraBravo technoblade.png"
-    volumes:
-      - ./camera/episode_starter.js:/app/episode_starter.js:ro
-      - ./camera/package.json:/app/package.json:ro
-    command: ["sh", "-c", "npm install --omit=dev --no-progress && node episode_starter.js"]
-=======
       EPISODE_START_COMMAND: "episode start technoblade.png test.png"
     volumes:
       - ./camera/episode_starter.js:/app/episode_starter.js:ro
@@ -273,7 +262,6 @@
         "-c",
         "npm install --omit=dev --no-progress && node episode_starter.js",
       ]
->>>>>>> 45ff6225
 
   camera_bravo:
     image: ojmichel/mineflayer-spectator-client:latest
