--- conflicted
+++ resolved
@@ -7,16 +7,10 @@
   sleep,
   horizontalDistanceTo,
   initializePathfinder,
-<<<<<<< HEAD
-  stopPathfinder
-} = require('../utils/movement');
-const { tickMVC, createMVC } = require('../utils/mvc');
-const { BaseEpisode } = require("./base-episode");
-=======
   stopPathfinder,
 } = require("../utils/movement");
 const { tickMVC, createMVC } = require("../utils/mvc");
->>>>>>> fd9c0ed3
+const { BaseEpisode } = require("./base-episode");
 
 // Constants for orbit behavior
 const ORBIT_DURATION_MS = 15000; // 15 seconds of orbiting
@@ -333,8 +327,5 @@
 module.exports = {
   orbitAroundSharedMidpoint,
   getOnOrbitPhaseFn,
-<<<<<<< HEAD
   OrbitEpisode,
-=======
->>>>>>> fd9c0ed3
 };