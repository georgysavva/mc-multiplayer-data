--- conflicted
+++ resolved
@@ -57,13 +57,8 @@
   // Initialize pathfinder with optimal settings for orbiting
   initializePathfinder(bot, {
     allowSprinting: false,
-<<<<<<< HEAD
     allowParkour: true, // Enable parkour for better navigation
     canDig: true, // Allow digging through obstacles
-=======
-    allowParkour: true,
-    canDig: true,
->>>>>>> db49ffc7
     allowEntityDetection: true,
   });
 
