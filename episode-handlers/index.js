const fs = require("fs/promises");
const path = require("path");
const mineflayerViewerhl = require("prismarine-viewer-colalab").headless;
const Vec3 = require("vec3").Vec3;
const { sleep } = require("../utils/helpers");
const { Rcon } = require("rcon-client");
const seedrandom = require("seedrandom");
const {
  land_pos,
  lookAtSmooth,
  stopAll,
  Y_IN_AIR,
} = require("../utils/movement");
const { rconTp } = require("../utils/coordination");
const { waitForCameras } = require("../utils/camera-ready");
const {
  MIN_BOTS_DISTANCE,
  MAX_BOTS_DISTANCE,
  DEFAULT_CAMERA_SPEED_DEGREES_PER_SEC,
} = require("../utils/constants");
const { ensureBotHasEnough, unequipHand } = require("../utils/items");

// Import episode classes
const { StraightLineEpisode } = require("./straight-line-episode");
const { ChaseEpisode } = require("./chase-episode");
const { OrbitEpisode } = require("./orbit-episode");
const { WalkLookEpisode } = require("./walk-look-episode");
const { WalkLookAwayEpisode } = require("./walk-look-away-episode");
const { PvpEpisode } = require("./pvp-episode");
const { BuildStructureEpisode } = require("./build-structure-episode");
const { BuildTowerEpisode } = require("./build-tower-episode");
const { MineEpisode } = require("./mine-episode");
const { PveEpisode } = require("./pve-episode");
const { TowerBridgeEpisode } = require("./tower-bridge-episode");
<<<<<<< HEAD
const { StructureEvalEpisode } = require("./structureEval");
// const { CollectorEpisode } = require("./collector-episode");
const { TranslationEvalEpisode } = require("./translation-eval-episode");
const { LookAwayEvalEpisode } = require("./look-away-eval-episode");
const { RotationEvalEpisode } = require("./rotation-eval-episode");
=======
const { CollectorEpisode } = require("./collector-episode");
>>>>>>> 884e9b1f

// Map episode type strings to their class implementations
const episodeClassMap = {
  straightLineWalk: StraightLineEpisode,
  chase: ChaseEpisode,
  orbit: OrbitEpisode,
  walkLook: WalkLookEpisode,
  walkLookAway: WalkLookAwayEpisode,
  pvp: PvpEpisode,
  pve: PveEpisode,
  buildStructure: BuildStructureEpisode,
  buildTower: BuildTowerEpisode,
  mine: MineEpisode,
  towerBridge: TowerBridgeEpisode,
<<<<<<< HEAD
  structureEval: StructureEvalEpisode,
  // collector: CollectorEpisode,
  translationEval: TranslationEvalEpisode,
  lookAwayEval: LookAwayEvalEpisode,
  rotationEval: RotationEvalEpisode,
=======
  collector: CollectorEpisode,
>>>>>>> 884e9b1f
};

// Import episode-specific handlers

// Add episode type selection - Enable multiple types for diverse data collection
// Default episode types list
const defaultEpisodeTypes = [
<<<<<<< HEAD
  "straightLineWalk",
  "chase",
  "orbit",
  "walkLook",
  "walkLookAway",
  "pvp",
  "pve",
  "buildStructure",
  "buildTower",
  "mine",
  "towerBridge",
  "structureEval",
  "collector",
  "translationEval",
  "lookAwayEval",
  "rotationEval",
=======
  // "straightLineWalk",
  // "chase",
  // "orbit",
  // "walkLook",
  // "walkLookAway",
  // "pvp",
  // "pve",
  // "buildStructure",
  // "buildTower",
  // "mine",
  // "towerBridge",
  "collector",
>>>>>>> 884e9b1f
];

// Load episode types from environment variable or use default
const episodeTypes =
  process.env.EPISODE_TYPES && process.env.EPISODE_TYPES !== "all"
    ? process.env.EPISODE_TYPES.split(",").map((type) => type.trim())
    : defaultEpisodeTypes;

function formatDateForFilename(date) {
  const pad = (value, length = 2) => String(value).padStart(length, "0");
  return `${date.getFullYear()}${pad(date.getMonth() + 1)}${pad(
    date.getDate()
  )}_${pad(date.getHours())}${pad(date.getMinutes())}${pad(date.getSeconds())}`;
}

async function saveEpisodeInfo({
  args,
  bot,
  episodeInstance,
  episodeNum,
  episodeType,
}) {
  const now = new Date();
  const formattedTimestamp = formatDateForFilename(now);
  const episodeNumStr = String(episodeNum).padStart(6, "0");
  const instanceId = args.instance_id ?? 0;
  const instanceIdStr = String(instanceId).padStart(3, "0");
  const botName = args.bot_name;
  const outputDir = args.output_dir;

  await fs.mkdir(outputDir, { recursive: true });

  const baseFileName = `${formattedTimestamp}_${episodeNumStr}_${botName}_instance_${instanceIdStr}_episode_info`;
  const filePath = path.join(outputDir, `${baseFileName}.json`);

  const payload = {
    timestamp: now.toISOString(),
    bot_name: botName,
    world_type: args.world_type,
    episode_number: episodeNum,
    episode_type: episodeType,
    instance_id: instanceId,
    encountered_error: Boolean(episodeInstance?._encounteredError),
    peer_encountered_error: Boolean(episodeInstance?._peerError),
    bot_died: Boolean(episodeInstance?._botDied),
    episode_recording_started: Boolean(
      episodeInstance?._episodeRecordingStarted
    ),
    eval_metadata: episodeInstance?._evalMetadata || {},
  };

  await fs.writeFile(filePath, JSON.stringify(payload, null, 2));
  console.log(
    `[${bot.username}] Saved episode info to ${filePath} (encountered_error=${payload.encountered_error}, peer_encountered_error=${payload.peer_encountered_error}, bot_died=${payload.bot_died})`
  );
}
/**
 * Run a single episode
 * @param {Bot} bot - Mineflayer bot instance
 * @param {Function} sharedBotRng - Shared random number generator
 * @param {BotCoordinator} coordinator - Bot coordinator instance
 * @param {number} episodeNum - Episode number
 * @param {string} run_id - Run ID
 * @param {Object} args - Configuration arguments
 * @returns {Promise} Promise that resolves when episode completes
 */
async function runSingleEpisode(
  bot,
  rcon,
  sharedBotRng,
  coordinator,
  episodeNum,
  episodeInstance,
  args
) {
  console.log(`[${bot.username}] Starting episode ${episodeNum}`);

  episodeInstance._botDied = false;
  episodeInstance._episodeRecordingStarted = false;

  return new Promise((resolve) => {
    // Reset episode stopping guard at the start of each episode
    bot._episodeStopping = false;

    // Episode-scoped error handler that captures this episode number
    let episodeErrorHandled = false;
    const handleAnyError = async (err) => {
      if (episodeErrorHandled) {
        console.log(
          `[${bot.username}] Episode ${episodeNum} error already handled, skipping.`
        );
        return;
      }
      episodeErrorHandled = true;
      episodeInstance._encounteredError = true;
      await notifyPeerErrorAndStop(
        bot,
        rcon,
        sharedBotRng,
        coordinator,
        episodeNum,
        episodeInstance,
        args,
        err
      );
    };
    const handleBotDeath = () => {
      console.warn(
        `[${bot.username}] Episode ${episodeNum} detected bot death`
      );
      episodeInstance._botDied = true;
    };
    const cleanupEpisodeScopedHandlers = () => {
      process.removeListener("unhandledRejection", handleAnyError);
      process.removeListener("uncaughtException", handleAnyError);
      bot.removeListener("death", handleBotDeath);
    };
    process.on("unhandledRejection", handleAnyError);
    process.on("uncaughtException", handleAnyError);
    bot.once("death", handleBotDeath);

    // Ensure we clean up episode-scoped handlers when the episode resolves
    // Return the cleanup function to the caller so it can be invoked
    // after all pending phase handlers finish.
    bot._currentEpisodeResolve = () => {
      resolve(cleanupEpisodeScopedHandlers);
    };

    const { x, y, z } = bot.entity.position;
    console.log(
      `[${bot.username}] episode ${episodeNum} at (${x.toFixed(2)}, ${y.toFixed(
        2
      )}, ${z.toFixed(2)})`
    );

    coordinator.onceEvent(
      `peerErrorPhase_${episodeNum}`,
      episodeNum,
      getOnPeerErrorPhaseFn(
        bot,
        rcon,
        sharedBotRng,
        coordinator,
        episodeNum,
        episodeInstance,
        args
      )
    );

    coordinator.onceEvent(
      "teleportPhase",
      episodeNum,
      getOnTeleportPhaseFn(
        bot,
        rcon,
        sharedBotRng,
        coordinator,
        episodeNum,
        episodeInstance,
        args
      )
    );
    coordinator.sendToOtherBot(
      "teleportPhase",
      bot.entity.position.clone(),
      episodeNum,
      "spawnPhase end"
    );
  });
}

async function notifyPeerErrorAndStop(
  bot,
  rcon,
  sharedBotRng,
  coordinator,
  episodeNum,
  episodeInstance,
  args,
  error
) {
  const reason = error && error.message ? error.message : String(error);
  console.error(
    `[${bot.username}] Episode ${episodeNum} encountered an error:`,
    error
  );
  coordinator.sendToOtherBot(
    `peerErrorPhase_${episodeNum}`,
    { reason },
    episodeNum,
    "error notifier"
  );
  coordinator.onceEvent(
    "stopPhase",
    episodeNum,
    episodeInstance.getOnStopPhaseFn(
      bot,
      rcon,
      sharedBotRng,
      coordinator,
      args.other_bot_name,
      episodeNum,
      args
    )
  );
  coordinator.sendToOtherBot(
    "stopPhase",
    bot.entity.position.clone(),
    episodeNum,
    `error notifier end`
  );
  // Initiate our own stop sequence
}

/**
 * Setup bot protection effects and world rules (called once per bot)
 * @param {Bot} bot - Mineflayer bot instance
 * @param {Rcon} rcon - RCON connection instance
 */
async function setupBotAndWorldOnce(bot, rcon) {
  const resistEffectRes = await rcon.send(
    `effect give ${bot.username} minecraft:resistance 999999 255 true`
  );
  console.log(`[${bot.username}] resistEffectRes=${resistEffectRes}`);
  const waterBreathingEffectRes = await rcon.send(
    `effect give ${bot.username} minecraft:water_breathing 999999 0 true`
  );
  console.log(
    `[${bot.username}] waterBreathingEffectRes=${waterBreathingEffectRes}`
  );
  const fallDamageRes = await rcon.send(
    `attribute ${bot.username} minecraft:fall_damage_multiplier base set 0`
  );
  console.log(`[${bot.username}] fallDamageRes=${fallDamageRes}`);
  const difficultyRes = await rcon.send("difficulty peaceful"); // or hard
  console.log(
    `[${bot.username}] set difficulty to peaceful, difficultyRes=${difficultyRes}`
  );
  const fallDamageGameruleRes = await rcon.send("gamerule fallDamage false");
  console.log(
    `[${bot.username}] set fallDamage gamerule to false, fallDamageGameruleRes=${fallDamageGameruleRes}`
  );
  const doImmediateRespawnRes = await rcon.send(
    "gamerule doImmediateRespawn true"
  );
  console.log(
    `[${bot.username}] set doImmediateRespawn gamerule to true, doImmediateRespawnRes=${doImmediateRespawnRes}`
  );
  const keepInventoryRes = await rcon.send("gamerule keepInventory true");
  console.log(
    `[${bot.username}] set keepInventory gamerule to true, keepInventoryRes=${keepInventoryRes}`
  );
  const showDeathMessagesRes = await rcon.send(
    "gamerule showDeathMessages false"
  );
  console.log(
    `[${bot.username}] set showDeathMessages gamerule to false, showDeathMessagesRes=${showDeathMessagesRes}`
  );
  const tagResult = await rcon.send(`tag ${bot.username} add minebot`);
  console.log(
    `[${bot.username}] tag ${bot.username} add minebot result: ${tagResult}`
  );
}

/**
 * Setup camera player protection effects (called once per camera)
 * @param {Bot} bot - Mineflayer bot instance (used to derive camera username)
 * @param {Rcon} rcon - RCON connection instance
 */
async function setupCameraPlayerOnce(bot, rcon) {
  const cameraUsername = `Camera${bot.username}`;
  const resistEffectResCamera = await rcon.send(
    `effect give ${cameraUsername} minecraft:resistance 999999 255 true`
  );
  console.log(`[${cameraUsername}] resistEffectRes=${resistEffectResCamera}`);
  const waterBreathingEffectResCamera = await rcon.send(
    `effect give ${cameraUsername} minecraft:water_breathing 999999 0 true`
  );
  console.log(
    `[${cameraUsername}] waterBreathingEffectRes=${waterBreathingEffectResCamera}`
  );
  const fallDamageResCamera = await rcon.send(
    `attribute ${cameraUsername} minecraft:fall_damage_multiplier base set 0`
  );
  console.log(`[${cameraUsername}] fallDamageRes=${fallDamageResCamera}`);
}

/**
 * Setup bot and camera saturation effects for each episode
 * @param {Bot} bot - Mineflayer bot instance
 * @param {Rcon} rcon - RCON connection instance
 * @param {Object} args - Configuration arguments
 */
async function setupBotAndCameraForEpisode(bot, rcon, args) {
  const saturationEffectRes = await rcon.send(
    `effect give ${bot.username} minecraft:saturation 999999 255 true`
  );
  console.log(`[${bot.username}] saturationEffectRes=${saturationEffectRes}`);
  if (args.enable_camera_wait) {
    const camRes = await rcon.send(
      `effect give Camera${bot.username} minecraft:saturation 999999 255 true`
    );
    console.log(`[${bot.username}] Camera saturationEffectRes=${camRes}`);
  }
  await sleep(1000);
  console.log(`[${bot.username}] unequipping hand before episode`);
  await clearBotInventory(bot, rcon);
  await sleep(500);
  await ensureBotHasEnough(bot, rcon, "stone", 64);
  const givePickaxeRes = await rcon.send(
    `give ${bot.username} minecraft:diamond_pickaxe 1`
  );
  console.log(`[${bot.username}] givePickaxeRes=${givePickaxeRes}`);
  const giveShovelRes = await rcon.send(
    `give ${bot.username} minecraft:diamond_shovel 1`
  );
  console.log(`[${bot.username}] giveShovelRes=${giveShovelRes}`);
  await unequipHand(bot);
}

async function clearBotInventory(bot, rcon) {
  // /clear <name> with no item argument deletes ALL items
  const cmd = `clear ${bot.username}`;
  const response = await rcon.send(cmd);
  console.log(`[${bot.username}] clearBotInventory response: ${response}`);
}

/**
 * Get spawn phase handler function
 * @param {Bot} bot - Mineflayer bot instance
 * @param {string} host - Server host
 * @param {number} receiverPort - Receiver port
 * @param {Function} sharedBotRng - Shared random number generator
 * @param {BotCoordinator} coordinator - Bot coordinator instance
 * @param {Object} args - Configuration arguments
 * @returns {Function} Spawn phase handler
 */
function getOnSpawnFn(bot, host, receiverPort, coordinator, args) {
  return async () => {
    bot.pathfinder.thinkTimeout = 7500; // max total planning time per path (ms)
    bot.pathfinder.tickTimeout = 15; // max CPU per tick spent "thinking" (ms)
    bot.pathfinder.searchRadius = 96; // don’t search beyond ~6 chunks from the bot
    bot.pathfinder.maxDropDown = 15;
    const rcon = await Rcon.connect({
      host: args.rcon_host,
      port: args.rcon_port,
      password: args.rcon_password,
    });
    await setupBotAndWorldOnce(bot, rcon);

    // Wait for both connections to be established
    console.log("Setting up coordinator connections...");
    await coordinator.setupConnections();
    console.log(
      "All coordinator connections ready, proceeding with bot spawn..."
    );

    const { x, y, z } = bot.entity.position;
    console.log(
      `[${bot.username}] spawned at (${x.toFixed(2)}, ${y.toFixed(
        2
      )}, ${z.toFixed(2)})`
    );

    // Wait for both cameras to join before starting recording
    if (args.enable_camera_wait) {
      console.log(`[${bot.username}] Waiting for cameras to join server...`);
      const camerasReady = await waitForCameras(
        args.rcon_host,
        args.rcon_port,
        args.rcon_password,
        args.camera_ready_retries,
        args.camera_ready_check_interval
      );

      if (!camerasReady) {
        console.error(
          `[${bot.username}] Cameras failed to join within timeout. Exiting.`
        );
        process.exit(1);
      }
      // Give resistance to the camera bot paired with this bot, e.g., if Alpha then AlphaCamera
      await setupCameraPlayerOnce(bot, rcon);

      console.log(
        `[${bot.username}] Cameras detected, waiting ${args.bootstrap_wait_time}s for popups to clear...`
      );
      await sleep(args.bootstrap_wait_time * 1000);
    }

    // Initialize viewer once for the entire program
    mineflayerViewerhl(bot, {
      output: `${host}:${receiverPort}`,
      width: 640,
      height: 360,
      frames: 400,
      disableRendering: args.viewer_rendering_disabled,
      interval: 50,
    });
    // Run multiple episodes
    // Respect world type for eligible episode filtering
    const worldType = (args.world_type || "flat").toLowerCase();
    const isFlatWorld = worldType === "flat";
    const allEpisodeTypes = episodeTypes;
    const eligibleEpisodeTypesForWorld = isFlatWorld
      ? allEpisodeTypes
      : allEpisodeTypes.filter(
          (type) => episodeClassMap[type].WORKS_IN_NON_FLAT_WORLD === true
        );

    if (!isFlatWorld && eligibleEpisodeTypesForWorld.length === 0) {
      throw new Error(
        "No episodes are eligible for normal world. Mark episode classes with WORKS_IN_NON_FLAT_WORLD = true."
      );
    }
    const sortedEligible = eligibleEpisodeTypesForWorld.slice().sort();

    // In smoke test mode, iterate over all eligible episode types in alphabetical order
    let episodesToRun = [];
    if (args.smoke_test === 1) {
      episodesToRun = sortedEligible.map((episodeType, index) => ({
        episodeNum: args.start_episode_id + index,
        episodeType: episodeType,
      }));
      console.log(
        `[${bot.username}] SMOKE TEST MODE: Running ${episodesToRun.length} eligible episode types (world_type=${worldType}) in alphabetical order`
      );
    } else {
      // Normal mode: use the configured episodes_num, episode type picked at random from eligible
      for (let i = 0; i < args.episodes_num; i++) {
        episodesToRun.push({
          episodeNum: args.start_episode_id + i,
          episodeType: null, // Will be randomly selected
        });
      }
    }

    for (const episodeConfig of episodesToRun) {
      const episodeNum = episodeConfig.episodeNum;
      const botsRngBaseSeed = args.bot_rng_seed;
      // Concatenate episodeNum to the seed string to get a unique, reproducible seed per episode
      const botsRngSeedWithEpisode = `${botsRngBaseSeed}_${episodeNum}`;
      const sharedBotRng = seedrandom(botsRngSeedWithEpisode);

      // Select episode type
      const selectedEpisodeType =
        args.smoke_test === 1
          ? episodeConfig.episodeType
          : sortedEligible[Math.floor(sharedBotRng() * sortedEligible.length)];

      console.log(
        `[${bot.username}] Selected episode type: ${selectedEpisodeType}`
      );

      // Get the episode class for the selected type
      const EpisodeClass = episodeClassMap[selectedEpisodeType];

      if (!EpisodeClass) {
        throw new Error(
          `Invalid episode type: ${selectedEpisodeType}, allowed types are: ${Object.keys(episodeClassMap).sort().join(
            ", "
          )}`
        );
      }

      // Create an instance of the episode class
      const episodeInstance = new EpisodeClass(sharedBotRng);

      console.log(
        `[${bot.username}] Created ${EpisodeClass.name} instance for episode ${episodeNum}`
      );
      await sleep(1000);
      const episodeCleanup = await runSingleEpisode(
        bot,
        rcon,
        sharedBotRng,
        coordinator,
        episodeNum,
        episodeInstance,
        args
      );
      await coordinator.waitForAllPhasesToFinish();
      episodeCleanup();

      // Force stop bot.pvp and pathfinder navigation
      if (bot.pvp) {
        bot.pvp.forceStop();
        console.log(`[${bot.username}] Stopped PVP for episode ${episodeNum}`);
      }
      if (bot.pathfinder) {
        bot.pathfinder.setGoal(null);
        console.log(
          `[${bot.username}] Stopped pathfinder navigation for episode ${episodeNum}`
        );
      }
      stopAll(bot);

      console.log(`[${bot.username}] tearing down episode ${episodeNum}`);
      try {
        await episodeInstance.tearDownEpisode(
          bot,
          rcon,
          sharedBotRng,
          coordinator,
          episodeNum,
          args
        );
      } catch (err) {
        console.error(
          `[${bot.username}] Error during tearDownEpisode, continuing:`,
          err
        );
      }
      console.log(`[${bot.username}] Episode ${episodeNum} completed`);
      await saveEpisodeInfo({
        args,
        bot,
        episodeInstance,
        episodeNum,
        episodeType: selectedEpisodeType,
      });
      console.log(`[${bot.username}] Syncing bots for episode ${episodeNum}`);
      await coordinator.syncBots(episodeNum);
      console.log(`[${bot.username}] Synced bots for episode ${episodeNum}`);
    }
    await rcon.end();

    const totalEpisodesRun = episodesToRun.length;
    console.log(`[${bot.username}] All ${totalEpisodesRun} episodes completed`);
    process.exit(0);
  };
}

/**
 * Get teleport phase handler function
 * @param {Bot} bot - Mineflayer bot instance
 * @param {Function} sharedBotRng - Shared random number generator
 * @param {BotCoordinator} coordinator - Bot coordinator instance
 * @param {string} otherBotName - Other bot name
 * @param {number} episodeNum - Episode number
 * @param {string} run_id - Run ID
 * @param {Object} args - Configuration arguments
 * @returns {Function} Teleport phase handler
 */
function getOnTeleportPhaseFn(
  bot,
  rcon,
  sharedBotRng,
  coordinator,
  episodeNum,
  episodeInstance,
  args
) {
  return async (otherBotPosition) => {
    coordinator.sendToOtherBot(
      "teleportPhase",
      bot.entity.position.clone(),
      episodeNum,
      "teleportPhase beginning"
    );

    if (args.teleport) {
      await teleport(
        bot,
        rcon,
        sharedBotRng,
        args,
        otherBotPosition,
        episodeInstance
      );
    }

    coordinator.onceEvent(
      "postTeleportPhase",
      episodeNum,
      getOnPostTeleportPhaseFn(
        bot,
        rcon,
        sharedBotRng,
        coordinator,
        episodeNum,
        episodeInstance,
        args
      )
    );
    coordinator.sendToOtherBot(
      "postTeleportPhase",
      {},
      episodeNum,
      "teleportPhase end"
    );
  };
}
function getOnPostTeleportPhaseFn(
  bot,
  rcon,
  sharedBotRng,
  coordinator,
  episodeNum,
  episodeInstance,
  args
) {
  return async () => {
    coordinator.sendToOtherBot(
      "postTeleportPhase",
      {},
      episodeNum,
      "postTeleportPhase beginning"
    );
    const phaseDataOur = {
      position: bot.entity.position.clone(),
    };
    console.log(
      `[${bot.username}] our position after teleport: ${JSON.stringify(
        phaseDataOur
      )}`
    );

    coordinator.onceEvent(
      "beforeStartRecordingPhase",
      episodeNum,
      getOnBeforeStartRecordingFn(
        bot,
        rcon,
        sharedBotRng,
        coordinator,
        episodeNum,
        episodeInstance,
        args,
        phaseDataOur
      )
    );
    coordinator.sendToOtherBot(
      "beforeStartRecordingPhase",
      phaseDataOur,
      episodeNum,
      "postTeleportPhase end"
    );
  };
}
function getOnBeforeStartRecordingFn(
  bot,
  rcon,
  sharedBotRng,
  coordinator,
  episodeNum,
  episodeInstance,
  args,
  phaseDataOur
) {
  return async (phaseDataOther) => {
    console.log(
      `[${
        bot.username
      }] other position before start recording: ${JSON.stringify(
        phaseDataOther
      )}`
    );
    await lookAtSmooth(
      bot,
      phaseDataOther.position,
      DEFAULT_CAMERA_SPEED_DEGREES_PER_SEC
    );
    console.log(`[${bot.username}] setting up episode ${episodeNum}`);
    try {
      await setupBotAndCameraForEpisode(bot, rcon, args);
    } catch (error) {
      console.error(
        `[${bot.username}] Failed to setup bot and camera for episode:`,
        error
      );
    }
    await episodeInstance.setupEpisode(
      bot,
      rcon,
      sharedBotRng,
      coordinator,
      episodeNum,
      args
    );

    await sleep(1000);
    // await sleep(episodeNum === 0 ? 6000 : 1000);

    // Call the entry point method
    coordinator.onceEvent(
      "startRecordingPhase",
      episodeNum,
      getOnStartRecordingFn(
        bot,
        rcon,
        sharedBotRng,
        coordinator,
        episodeNum,
        episodeInstance,
        args
      )
    );
    coordinator.sendToOtherBot(
      "startRecordingPhase",
      bot.entity.position.clone(),
      episodeNum,
      "teleportPhase end"
    );
  };
}
function getOnStartRecordingFn(
  bot,
  rcon,
  sharedBotRng,
  coordinator,
  episodeNum,
  episodeInstance,
  args
) {
  return async (otherBotPosition) => {
    coordinator.sendToOtherBot(
      "startRecordingPhase",
      bot.entity.position.clone(),
      episodeNum,
      "startRecordingPhase end"
    );
    if (bot._episodeStopping) {
      console.log(
        `[${bot.username}] episode already stopping, skipping start recording`
      );
    } else {
      console.log(`[${bot.username}] starting episode recording`);
      bot.emit("startepisode", episodeNum);
      episodeInstance._episodeRecordingStarted = true;
      await sleep(1000);
    }

    const iterationID = 0;
    episodeInstance.entryPoint(
      bot,
      rcon,
      sharedBotRng,
      coordinator,
      iterationID,
      episodeNum,
      args
    );
  };
}
async function teleport(
  bot,
  rcon,
  sharedBotRng,
  args,
  otherBotPosition,
  episodeInstance
) {
  // Initialize teleport center once as the midpoint between this bot and the other bot
  if (!bot._teleport_center) {
    console.log(`[${bot.username}] initializing teleport center`);
    const ourPos = bot.entity.position;
    bot._teleport_center = {
      x: (ourPos.x + otherBotPosition.x) / 2,
      z: (ourPos.z + otherBotPosition.z) / 2,
    };
  }
  const teleportCenter = bot._teleport_center;
  // Pick a random point in the world within the specified radius from center
  const randomAngle = sharedBotRng() * 2 * Math.PI;
  const randomDistance = sharedBotRng() * args.teleport_radius;

  const randomPointX =
    teleportCenter.x + randomDistance * Math.cos(randomAngle);
  const randomPointZ =
    teleportCenter.z + randomDistance * Math.sin(randomAngle);
  console.log(`[${bot.username}] teleport radius: ${args.teleport_radius}`);

  console.log(
    `[${bot.username}] picked random center at (${randomPointX.toFixed(
      2
    )}, ${randomPointZ.toFixed(2)})`
  );
  // Use spreadplayers to place both bots around the chosen center
  const centerX = Math.floor(randomPointX);
  const centerZ = Math.floor(randomPointZ);
  const minDistance = episodeInstance.constructor.INIT_MIN_BOTS_DISTANCE;
  const maxRange = Math.floor(
    episodeInstance.constructor.INIT_MAX_BOTS_DISTANCE / 2
  );
  if (bot.username < args.other_bot_name) {
    const cmd = `spreadplayers ${centerX} ${centerZ} ${minDistance} ${maxRange} false @a[tag=minebot]`;
    console.log(
      `[${bot.username}] spreadplayers command: ${cmd}`
    );
    const result = await rcon.send(cmd);
    console.log(`[${bot.username}] spreadplayers result: ${result}`);
    if (!result.startsWith("Spread 2 player")) {
      throw new Error(
        `[${bot.username}] Unexpected spreadplayers result: ${result}`
      );
    }
    await sleep(1000);
  }
}

function getOnPeerErrorPhaseFn(
  bot,
  rcon,
  sharedBotRng,
  coordinator,
  episodeNum,
  episodeInstance,
  args
) {
  return async (phaseDataOther) => {
    console.error(
      `[${bot.username}] Received peerErrorPhase_${episodeNum} from peer, stopping.`,
      phaseDataOther["reason"]
    );
    episodeInstance._peerError = true;
    coordinator.onceEvent(
      "stopPhase",
      episodeNum,
      episodeInstance.getOnStopPhaseFn(
        bot,
        rcon,
        sharedBotRng,
        coordinator,
        args.other_bot_name,
        episodeNum,
        args
      )
    );
    coordinator.sendToOtherBot(
      "stopPhase",
      bot.entity.position.clone(),
      episodeNum,
      `peerErrorPhase_${episodeNum} end`
    );
  };
}

module.exports = {
  runSingleEpisode,
  getOnSpawnFn,
  getOnTeleportPhaseFn,
  setupBotAndWorldOnce,
  setupCameraPlayerOnce,
  setupBotAndCameraForEpisode,
};<|MERGE_RESOLUTION|>--- conflicted
+++ resolved
@@ -32,15 +32,11 @@
 const { MineEpisode } = require("./mine-episode");
 const { PveEpisode } = require("./pve-episode");
 const { TowerBridgeEpisode } = require("./tower-bridge-episode");
-<<<<<<< HEAD
 const { StructureEvalEpisode } = require("./structureEval");
-// const { CollectorEpisode } = require("./collector-episode");
+const { CollectorEpisode } = require("./collector-episode");
 const { TranslationEvalEpisode } = require("./translation-eval-episode");
 const { LookAwayEvalEpisode } = require("./look-away-eval-episode");
 const { RotationEvalEpisode } = require("./rotation-eval-episode");
-=======
-const { CollectorEpisode } = require("./collector-episode");
->>>>>>> 884e9b1f
 
 // Map episode type strings to their class implementations
 const episodeClassMap = {
@@ -55,15 +51,11 @@
   buildTower: BuildTowerEpisode,
   mine: MineEpisode,
   towerBridge: TowerBridgeEpisode,
-<<<<<<< HEAD
   structureEval: StructureEvalEpisode,
-  // collector: CollectorEpisode,
+  collector: CollectorEpisode,
   translationEval: TranslationEvalEpisode,
   lookAwayEval: LookAwayEvalEpisode,
   rotationEval: RotationEvalEpisode,
-=======
-  collector: CollectorEpisode,
->>>>>>> 884e9b1f
 };
 
 // Import episode-specific handlers
@@ -71,7 +63,6 @@
 // Add episode type selection - Enable multiple types for diverse data collection
 // Default episode types list
 const defaultEpisodeTypes = [
-<<<<<<< HEAD
   "straightLineWalk",
   "chase",
   "orbit",
@@ -88,20 +79,6 @@
   "translationEval",
   "lookAwayEval",
   "rotationEval",
-=======
-  // "straightLineWalk",
-  // "chase",
-  // "orbit",
-  // "walkLook",
-  // "walkLookAway",
-  // "pvp",
-  // "pve",
-  // "buildStructure",
-  // "buildTower",
-  // "mine",
-  // "towerBridge",
-  "collector",
->>>>>>> 884e9b1f
 ];
 
 // Load episode types from environment variable or use default
