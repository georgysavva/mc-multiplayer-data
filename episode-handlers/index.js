--- conflicted
+++ resolved
@@ -32,16 +32,13 @@
 const { MineEpisode } = require("./mine-episode");
 const { PveEpisode } = require("./pve-episode");
 const { TowerBridgeEpisode } = require("./tower-bridge-episode");
-<<<<<<< HEAD
 const { BuildHouseEpisode } = require("./build-house-episode");
 // const { CollectorEpisode } = require("./collector-episode");
-=======
 const { StructureEvalEpisode } = require("./structureEval");
 const { CollectorEpisode } = require("./collector-episode");
 const { TranslationEvalEpisode } = require("./translation-eval-episode");
 const { LookAwayEvalEpisode } = require("./look-away-eval-episode");
 const { RotationEvalEpisode } = require("./rotation-eval-episode");
->>>>>>> 8d689615
 
 // Map episode type strings to their class implementations
 const episodeClassMap = {
@@ -56,16 +53,13 @@
   buildTower: BuildTowerEpisode,
   mine: MineEpisode,
   towerBridge: TowerBridgeEpisode,
-<<<<<<< HEAD
-  buildHouse: BuildHouseEpisode,
+  //   buildHouse: BuildHouseEpisode,
   // collector: CollectorEpisode,
-=======
   structureEval: StructureEvalEpisode,
   collector: CollectorEpisode,
   translationEval: TranslationEvalEpisode,
   lookAwayEval: LookAwayEvalEpisode,
   rotationEval: RotationEvalEpisode,
->>>>>>> 8d689615
 };
 
 // Import episode-specific handlers
@@ -86,13 +80,10 @@
   "mine",
   "towerBridge",
   "collector",
-<<<<<<< HEAD
-=======
   "structureEval",
   "translationEval",
   "lookAwayEval",
   "rotationEval",
->>>>>>> 8d689615
 ];
 
 // Load episode types from environment variable or use default
