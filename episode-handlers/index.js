--- conflicted
+++ resolved
@@ -16,10 +16,12 @@
 const { StraightLineEpisode } = require("./straight-line-episode");
 const { ChaseEpisode } = require("./chase-episode");
 const { OrbitEpisode } = require("./orbit-episode");
-const { MvcTestEpisode } = require("./mvc-test-episode");
-const { BridgeBuilderEpisode } = require("./bridge-builder-episode");
 const { WalkLookEpisode } = require("./walk-look-episode");
 const { WalkLookAwayEpisode } = require("./walk-look-away-episode");
+const { PvpEpisode } = require("./pvp-episode");
+const { BuildStructureEpisode } = require("./build-structure-episode");
+const { BuildTowerEpisode } = require("./build-tower-episode");
+const { mineEpisode } = require("./mine-episode");
 const { PveEpisode } = require("./pve-episode");
 
 // Map episode type strings to their class implementations
@@ -27,104 +29,27 @@
   straightLineWalk: StraightLineEpisode,
   chase: ChaseEpisode,
   orbit: OrbitEpisode,
-  mvcTest: MvcTestEpisode,
-  bridgeBuilder: BridgeBuilderEpisode,
   walkLook: WalkLookEpisode,
   walkLookAway: WalkLookAwayEpisode,
+  pvp: PvpEpisode,
   pve: PveEpisode,
+  buildStructure: BuildStructureEpisode,
+  buildTower: BuildTowerEpisode,
+  mine: MineEpisode,
 };
 
 // Import episode-specific handlers
-const { walkStraightWhileLooking, getOnStraightLineWalkPhaseFn } = require('./straight-line-episode');
-const { chaseRunner, runFromChaser, getOnChasePhaseFn } = require('./chase-episode');
-const { orbitAroundFixedPoint, getOnOrbitPhaseFn } = require('./orbit-episode');
-const { getOnWalkLookPhaseFn } = require("./walk-look-episode");
-const { getOnWalkLookAwayPhaseFn } = require("./walk-look-away-episode");
-const { pvpCombatLoop, getOnPvpPhaseFn } = require('./pvp-episode');
-const { buildStructure, getOnBuildPhaseFn } = require('./build-structure-episode');
-const { buildTower, getOnBuildTowerPhaseFn } = require('./build-tower-episode');
-const { getOnMinePhaseFn } = require('./mine-episode');
-const { getOnTowerBridgePhaseFn } = require('./tower-bridge-episode');
 
 // Add episode type selection - Enable multiple types for diverse data collection
 const episodeTypes = [
   // "chase",
   // "orbit",
-<<<<<<< HEAD
   // "walkLook",
   // "walkLookAway",
   "pve",
   // "mvcTest"  // Add MVC test episode for validation
   // "bridgeBuilder"  // Add cooperative bridge building episode
-=======
-  "pvp",
-  // "buildWall",
-  // "buildTower",
-  // "mine",
-  // "towerBridge",
->>>>>>> c6eabd0c
 ];
-
-/**
- * Get episode handler configuration for a given episode type
- * @param {string} episodeType - The type of episode
- * @returns {Object} Configuration object with eventName and handler function
- */
-function getEpisodeHandlerConfig(episodeType) {
-  const configs = {
-    straightLineWalk: {
-      eventName: 'straightLineWalkPhase',
-      handler: getOnStraightLineWalkPhaseFn
-    },
-    chase: {
-      eventName: 'chasePhase',
-      handler: getOnChasePhaseFn
-    },
-    orbit: {
-      eventName: 'orbitPhase',
-      handler: getOnOrbitPhaseFn
-    },
-    pvp: {
-      eventName: 'pvpPhase',
-      handler: getOnPvpPhaseFn
-    },
-    buildWall: {
-      eventName: 'buildPhase',
-      handler: getOnBuildPhaseFn,
-      extraArgs: ['wall'] // structure type
-    },
-    buildTower: {
-      eventName: 'buildTowerPhase',
-      handler: getOnBuildTowerPhaseFn
-    },
-    mine: {
-      eventName: 'minePhase',
-      handler: getOnMinePhaseFn
-    },
-    towerBridge: {
-      eventName: 'towerBridgePhase',
-      handler: getOnTowerBridgePhaseFn
-    },
-    walkLook: {
-      eventName: 'walkLookPhase',
-      handler: getOnWalkLookPhaseFn
-    },
-    walkLookAway: {
-      eventName: 'walkLookAwayPhase',
-      handler: getOnWalkLookAwayPhaseFn
-    }
-  };
-
-  const config = configs[episodeType];
-  if (!config) {
-    throw new Error(
-      `Invalid episode type: ${episodeType}, allowed types are: ${Object.keys(configs).join(', ')}`
-    );
-  }
-  
-  return config;
-}
-
 /**
  * Run a single episode
  * @param {Bot} bot - Mineflayer bot instance
@@ -302,9 +227,7 @@
     console.log(
       `[${bot.username}] spawned at (${x.toFixed(2)}, ${y.toFixed(
         2
-      )}, ${z.toFixed(
-        2
-      )})`
+      )}, ${z.toFixed(2)})`
     );
 
     // Wait for both cameras to join before starting recording
@@ -486,7 +409,6 @@
     await sleep(1000);
     // await sleep(episodeNum === 0 ? 6000 : 1000);
 
-<<<<<<< HEAD
     // Call the entry point method
     const iterationID = 0;
     episodeInstance.entryPoint(
@@ -497,32 +419,6 @@
       iterationID,
       episodeNum,
       args
-=======
-    const selectedEpisodeType = episodeTypes[Math.floor(sharedBotRng() * episodeTypes.length)];
-
-    console.log(`[${bot.username}] Selected episode type: ${selectedEpisodeType}`);
-
-    const iterationID = 0;
-    const episodeConfig = getEpisodeHandlerConfig(selectedEpisodeType);
-    coordinator.onceEvent(
-      `${episodeConfig.eventName}_${iterationID}`,
-      episodeConfig.handler(
-        bot,
-        sharedBotRng,
-        coordinator,
-        iterationID,
-        args.other_bot_name,
-        episodeNum,
-        getOnStopPhaseFn,
-        args,
-        ...(episodeConfig.extraArgs || [])
-      )
-    );
-    coordinator.sendToOtherBot(
-      `${episodeConfig.eventName}_${iterationID}`,
-      bot.entity.position.clone(),
-      "teleportPhase end"
->>>>>>> c6eabd0c
     );
   };
 }
@@ -547,7 +443,6 @@
   const randomAngle = sharedBotRng() * 2 * Math.PI;
   const randomDistance = sharedBotRng() * args.teleport_radius;
 
-<<<<<<< HEAD
   const randomPointX =
     args.teleport_center_x + randomDistance * Math.cos(randomAngle);
   const randomPointZ =
@@ -579,30 +474,6 @@
     newX = randomPointX - halfDistance * Math.cos(botAngle);
     newZ = randomPointZ - halfDistance * Math.sin(botAngle);
   }
-=======
-  const iterationID = 0;
-  const episodeConfig = getEpisodeHandlerConfig(selectedEpisodeType);
-  coordinator.onceEvent(
-    `${episodeConfig.eventName}_${iterationID}`,
-    episodeConfig.handler(
-      bot,
-      sharedBotRng,
-      coordinator,
-      iterationID,
-      args.other_bot_name,
-      episodeNum,
-      getOnStopPhaseFn,
-      args,
-      ...(episodeConfig.extraArgs || [])
-    )
-  );
-  coordinator.sendToOtherBot(
-    `${episodeConfig.eventName}_${iterationID}`,
-    bot.entity.position.clone(),
-    "teleportPhase end"
-  );
-}
->>>>>>> c6eabd0c
 
   // Use land_pos to determine proper Y coordinate
   const landPosition = await land_pos(bot, newX, newZ);
