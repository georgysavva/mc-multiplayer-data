const { MIN_BOTS_DISTANCE, MAX_BOTS_DISTANCE } = require("../utils/constants");
const { sleep } = require("../utils/helpers");

/**
 * BaseEpisode provides a common lifecycle for episodes.
 * Subclasses should override execute().
 */
class BaseEpisode {
  static INIT_MIN_BOTS_DISTANCE = MIN_BOTS_DISTANCE;
  static INIT_MAX_BOTS_DISTANCE = MAX_BOTS_DISTANCE;
  static WORKS_IN_NON_FLAT_WORLD = false;

  constructor(sharedBotRng) {
    // This constructor intentionally does nothing with sharedBotRng
  }

  /**
   * Optional setup hook. No-op by default.
   * @returns {Promise<void>}
   */
  async setupEpisode(bot, rcon, sharedBotRng, coordinator, episodeNum, args) {}

  /**
   * Main episode logic. Must be implemented by subclasses.
   * @returns {Promise<any>}
   */
  async entryPoint(
    bot,
    rcon,
    sharedBotRng,
    coordinator,
    iterationID,
    episodeNum,
    args
  ) {
    throw new Error("entryPoint() must be implemented by subclass");
  }

  /**
   * Optional teardown hook. No-op by default.
   * @returns {Promise<void>}
   */
  async tearDownEpisode(
    bot,
    rcon,
    sharedBotRng,
    coordinator,
    episodeNum,
    args
  ) {}

  /**
   * Creates the onStopPhase handler function.
   * @param {Object} bot - The bot instance
   * @param {Object} sharedBotRng - Shared random number generator
   * @param {Object} coordinator - Coordinator for bot communication
   * @param {string} otherBotName - Name of the other bot
   * @returns {Function} Async function that handles the stop phase
   */
  getOnStopPhaseFn(
    bot,
    rcon,
    sharedBotRng,
    coordinator,
    otherBotName,
    episodeNum,
    args
  ) {
    return async (otherBotPosition) => {
      if (bot._episodeStopping) {
        console.log(
          `[${bot.username}] Episode already stopping, skipping stop phase.`
        );
        return;
      }
      bot._episodeStopping = true;
      coordinator.sendToOtherBot(
        "stopPhase",
        bot.entity.position.clone(),
        episodeNum,
        "stopPhase beginning"
      );
      if (this._episodeRecordingStarted) {
        console.log(`[${bot.username}] stops recording`);
        bot.emit("endepisode");
        console.log(
          `[${bot.username}] waiting for episode recording to end...`
        );
        await new Promise((resolve) => {
          bot.once("episodeended", resolve);
        });
        console.log(
          `[${bot.username}] episode recording ended, connection closed`
        );
        await sleep(1000);
      } else {
        console.log(
          `[${bot.username}] episode not started, skipping recording.`
        );
      }

<<<<<<< HEAD
      // Wait for the connection to actually close (with timeout)
      console.log(`[${bot.username}] waiting for episode to end...`);
      const episodeEndedPromise = new Promise((resolve) => {
        bot.once("episodeended", resolve);
      });
      const timeoutPromise = new Promise((resolve) => {
        setTimeout(() => {
          console.log(`[${bot.username}] episodeended timeout - episode may not have started recording`);
          resolve();
        }, 3000); // 3 second timeout
      });
      await Promise.race([episodeEndedPromise, timeoutPromise]);
      console.log(`[${bot.username}] episode ended, connection closed`);
      await sleep(1000);
=======
      // Wait for the connection to actually close
>>>>>>> db49ffc7

      coordinator.onceEvent(
        "stoppedPhase",
        episodeNum,
        this.getOnStoppedPhaseFn(
          bot,
          sharedBotRng,
          coordinator,
          otherBotName,
          episodeNum,
          bot._currentEpisodeResolve
        )
      );
      coordinator.sendToOtherBot(
        "stoppedPhase",
        bot.entity.position.clone(),
        episodeNum,
        "StopPhase end"
      );
    };
  }

  /**
   * Creates the onStoppedPhase handler function.
   * @param {Object} bot - The bot instance
   * @param {Object} sharedBotRng - Shared random number generator
   * @param {Object} coordinator - Coordinator for bot communication
   * @param {string} otherBotName - Name of the other bot
   * @param {number} episodeNum - Episode number
   * @param {Function} episodeResolve - Function to resolve the episode promise
   * @returns {Function} Async function that handles the stopped phase
   */
  getOnStoppedPhaseFn(
    bot,
    sharedBotRng,
    coordinator,
    otherBotName,
    episodeNum,
    episodeResolve
  ) {
    return async (otherBotPosition) => {
      coordinator.sendToOtherBot(
        "stoppedPhase",
        bot.entity.position.clone(),
        episodeNum,
        "stoppedPhase beginning"
      );

      console.log(`[${bot.username}] stopped`);
      // Resolve the episode promise instead of exiting
      episodeResolve();
    };
  }
}

module.exports = { BaseEpisode };<|MERGE_RESOLUTION|>--- conflicted
+++ resolved
@@ -99,7 +99,6 @@
         );
       }
 
-<<<<<<< HEAD
       // Wait for the connection to actually close (with timeout)
       console.log(`[${bot.username}] waiting for episode to end...`);
       const episodeEndedPromise = new Promise((resolve) => {
@@ -114,9 +113,6 @@
       await Promise.race([episodeEndedPromise, timeoutPromise]);
       console.log(`[${bot.username}] episode ended, connection closed`);
       await sleep(1000);
-=======
-      // Wait for the connection to actually close
->>>>>>> db49ffc7
 
       coordinator.onceEvent(
         "stoppedPhase",
