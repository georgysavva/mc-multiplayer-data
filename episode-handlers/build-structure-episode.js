// build-structure-episode.js - Collaborative building episode
const { Vec3 } = require("vec3");
const {
  sleep,
  initializePathfinder,
  stopPathfinder,
} = require("../utils/movement");
const { placeAt, placeMultiple } = require("./builder");
const { BaseEpisode } = require("./base-episode");
const { pickRandom } = require("../utils/coordination");

// Constants for building behavior
const ALL_STRUCTURE_TYPES = ["wall", "tower", "platform"];
const INITIAL_EYE_CONTACT_MS = 1500; // Initial look duration
const BUILD_BLOCK_TYPES = ["stone", "cobblestone", "oak_planks", "bricks"];

/**
 * Generate positions for a simple wall structure
 * @param {Vec3} startPos - Starting position
 * @param {number} length - Length of wall
 * @param {number} height - Height of wall
 * @param {string} direction - 'x' or 'z' axis
 * @returns {Array<Vec3>} Array of positions
 */
function generateWallPositions(startPos, length, height, direction = "x") {
  const positions = [];
  for (let y = 0; y < height; y++) {
    for (let i = 0; i < length; i++) {
      if (direction === "x") {
        positions.push(startPos.offset(i, y, 0));
      } else {
        positions.push(startPos.offset(0, y, i));
      }
    }
  }
  return positions;
}

/**
 * Generate positions for a tower structure
 * @param {Vec3} basePos - Base position
 * @param {number} height - Height of tower
 * @returns {Array<Vec3>} Array of positions
 */
function generateTowerPositions(basePos, height) {
  const positions = [];
  for (let y = 0; y < height; y++) {
    positions.push(basePos.offset(0, y, 0));
  }
  return positions;
}

/**
 * Generate positions for a platform structure
 * @param {Vec3} startPos - Starting corner position
 * @param {number} width - Width (X axis)
 * @param {number} depth - Depth (Z axis)
 * @returns {Array<Vec3>} Array of positions
 */
function generatePlatformPositions(startPos, width, depth) {
  const positions = [];
  for (let x = 0; x < width; x++) {
    for (let z = 0; z < depth; z++) {
      positions.push(startPos.offset(x, 0, z));
    }
  }
  return positions;
}

/**
 * Main building loop - bot builds assigned structure
 * @param {Bot} bot - Mineflayer bot instance
 * @param {Array<Vec3>} positions - Positions to build at
 * @param {string} blockType - Type of block to place
 * @param {Object} args - Configuration arguments
 * @returns {Promise<Object>} Build statistics
 */
async function buildStructure(bot, positions, blockType, args) {
  console.log(
    `[${bot.username}] 🏗️ Starting to build ${positions.length} blocks...`
  );

  // Initialize pathfinder for movement
  initializePathfinder(bot, {
    allowSprinting: false,
<<<<<<< HEAD
    allowParkour: true, // Enable parkour for better navigation
    canDig: true, // Allow digging to clear building area
=======
    allowParkour: true,
    canDig: true,
>>>>>>> db49ffc7
    allowEntityDetection: true,
  });

  try {
    const result = await placeMultiple(bot, positions, blockType, {
      useSneak: true,
      tries: 5,
      args: args,
    });

    console.log(`[${bot.username}] 🏁 Build complete!`);
    console.log(
      `[${bot.username}]    Success: ${result.success}/${positions.length}`
    );
    console.log(
      `[${bot.username}]    Failed: ${result.failed}/${positions.length}`
    );

    return result;
  } finally {
    stopPathfinder(bot);
  }
}

/**
 * Get the phase function for building episodes
 * @param {Bot} bot - Mineflayer bot instance
 * @param {Object} rcon - RCON connection
 * @param {Function} sharedBotRng - Shared random number generator
 * @param {BotCoordinator} coordinator - Bot coordinator instance
 * @param {number} iterationID - Iteration ID
 * @param {number} episodeNum - Episode number
 * @param {Object} episodeInstance - Episode instance
 * @param {Object} args - Configuration arguments
 * @param {string} structureType - Type of structure ('wall', 'tower', 'platform')
 * @returns {Function} Phase function
 */
function getOnBuildPhaseFn(
  bot,
  rcon,
  sharedBotRng,
  coordinator,
  iterationID,
  episodeNum,
  episodeInstance,
  args,
  structureType = "wall"
) {
  return async function onBuildPhase(otherBotPosition) {
    coordinator.sendToOtherBot(
      `buildPhase_${iterationID}`,
      bot.entity.position.clone(),
      episodeNum,
      `buildPhase_${iterationID} beginning`
    );

    console.log(`[${bot.username}] 🚀 Starting BUILD phase ${iterationID}`);

    // STEP 1: Bots spawn (already done by teleport phase)
    console.log(`[${bot.username}] ✅ STEP 1: Bot spawned`);

    // STEP 2: Initial eye contact
    console.log(
      `[${bot.username}] 👀 STEP 2: Making eye contact with ${args.other_bot_name}...`
    );
    try {
      const otherEntity = bot.players[args.other_bot_name]?.entity;
      if (otherEntity) {
        const targetPos = otherEntity.position.offset(0, otherEntity.height, 0);
        await bot.lookAt(targetPos);
        await sleep(INITIAL_EYE_CONTACT_MS);
      }
    } catch (lookError) {
      console.log(
        `[${bot.username}] ⚠️ Could not look at other bot: ${lookError.message}`
      );
    }

    // STEP 3: Determine build positions based on bot role
    console.log(
      `[${bot.username}] 📐 STEP 3: Planning structure ${structureType}...`
    );
    const botPos = bot.entity.position.floored();
    let positions = [];
    let blockType =
      BUILD_BLOCK_TYPES[Math.floor(sharedBotRng() * BUILD_BLOCK_TYPES.length)];
    const botNameSmaller = bot.username < args.other_bot_name;

    if (structureType === "wall") {
      // Alpha builds left side, Bravo builds right side
      const startPos = botPos.offset(2, 0, 0);
      const length = 5;
      const height = 3;

      if (botNameSmaller) {
        positions = generateWallPositions(startPos, length, height, "x");
      } else {
        positions = generateWallPositions(
          startPos.offset(0, 0, 2),
          length,
          height,
          "x"
        );
      }
    } else if (structureType === "tower") {
      // Each bot builds their own tower
      const startPos = botPos.offset(3, 0, botNameSmaller ? 0 : 3);
      const height = 5;
      positions = generateTowerPositions(startPos, height);
    } else if (structureType === "platform") {
      // Bots build a shared platform
      const startPos = botPos.offset(2, 0, 0);
      const width = 4;
      const depth = 4;

      // Split platform: Alpha does first half, Bravo does second half
      const allPositions = generatePlatformPositions(startPos, width, depth);
      const half = Math.floor(allPositions.length / 2);
      positions = botNameSmaller
        ? allPositions.slice(0, half)
        : allPositions.slice(half);
    }

    console.log(
      `[${bot.username}] 📋 Building ${positions.length} blocks with ${blockType}`
    );

    // STEP 4: Build the structure
    console.log(`[${bot.username}] 🏗️ STEP 4: Building structure...`);
    const buildResult = await buildStructure(bot, positions, blockType, args);

    // STEP 5: Final eye contact
    console.log(`[${bot.username}] 👀 STEP 5: Final eye contact...`);
    try {
      const otherEntity = bot.players[args.other_bot_name]?.entity;
      if (otherEntity) {
        const targetPos = otherEntity.position.offset(0, otherEntity.height, 0);
        await bot.lookAt(targetPos);
        await sleep(INITIAL_EYE_CONTACT_MS);
      }
    } catch (lookError) {
      console.log(
        `[${bot.username}] ⚠️ Could not look at other bot: ${lookError.message}`
      );
    }

    console.log(`[${bot.username}] ✅ BUILD phase complete!`);

    // Transition to stop phase
    coordinator.onceEvent(
      "stopPhase",
      episodeNum,
      episodeInstance.getOnStopPhaseFn(
        bot,
        rcon,
        sharedBotRng,
        coordinator,
        args.other_bot_name,
        episodeNum,
        args
      )
    );
    coordinator.sendToOtherBot(
      "stopPhase",
      bot.entity.position.clone(),
      episodeNum,
      `buildPhase_${iterationID} end`
    );

    return buildResult;
  };
}

/**
 * BuildStructureEpisode - Episode class for collaborative structure building
 */
class BuildStructureEpisode extends BaseEpisode {
  static INIT_MIN_BOTS_DISTANCE = 8;
  static INIT_MAX_BOTS_DISTANCE = 15;
  static WORKS_IN_NON_FLAT_WORLD = true;

  constructor(sharedBotRng) {
    super();
    this.structureType = pickRandom(ALL_STRUCTURE_TYPES, sharedBotRng);
  }

  async setupEpisode(bot, rcon, sharedBotRng, coordinator, episodeNum, args) {}

  async entryPoint(
    bot,
    rcon,
    sharedBotRng,
    coordinator,
    iterationID,
    episodeNum,
    args
  ) {
    coordinator.onceEvent(
      `buildPhase_${iterationID}`,
      episodeNum,
      getOnBuildPhaseFn(
        bot,
        rcon,
        sharedBotRng,
        coordinator,
        iterationID,
        episodeNum,
        this,
        args,
        this.structureType
      )
    );
    coordinator.sendToOtherBot(
      `buildPhase_${iterationID}`,
      bot.entity.position.clone(),
      episodeNum,
      "entryPoint end"
    );
  }

  async tearDownEpisode(
    bot,
    rcon,
    sharedBotRng,
    coordinator,
    episodeNum,
    args
  ) {
    // Clean up any remaining blocks from inventory
  }
}

module.exports = {
  buildStructure,
  generateWallPositions,
  generateTowerPositions,
  generatePlatformPositions,
  getOnBuildPhaseFn,
  BuildStructureEpisode,
};<|MERGE_RESOLUTION|>--- conflicted
+++ resolved
@@ -83,13 +83,8 @@
   // Initialize pathfinder for movement
   initializePathfinder(bot, {
     allowSprinting: false,
-<<<<<<< HEAD
     allowParkour: true, // Enable parkour for better navigation
     canDig: true, // Allow digging to clear building area
-=======
-    allowParkour: true,
-    canDig: true,
->>>>>>> db49ffc7
     allowEntityDetection: true,
   });
 
