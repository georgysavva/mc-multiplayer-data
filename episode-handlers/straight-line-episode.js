// New episode functions for straight-line movement while facing other bot

const Vec3 = require("vec3").Vec3;
const {
  stopAll,
  moveToward,
  lookAtSmooth,
  lookAtBot,
  sleep,
  horizontalDistanceTo,
<<<<<<< HEAD
  getDirectionTo 
} = require('../utils/movement');
const { BaseEpisode } = require("./base-episode");
=======
  getDirectionTo,
} = require("../utils/movement");
>>>>>>> fd9c0ed3

// Constants for the new episode
const STRAIGHT_WALK_DISTANCE = 8; // Distance to walk in straight line
const LOOK_UPDATE_INTERVAL = 50; // How often to update look direction (ms)
const CAMERA_SPEED_DEGREES_PER_SEC = 180; // Same as main file

/**
 * Walk straight while looking at other bot with offset to avoid collision
 * @param {Bot} bot - Mineflayer bot instance
 * @param {Vec3} otherBotPosition - Position of the other bot
 * @param {number} walkDistance - Distance to walk
 * @param {number} walkTimeoutSec - Timeout for walking in seconds
 */
async function walkStraightWhileLooking(
  bot,
  otherBotPosition,
  walkDistance,
  walkTimeoutSec
) {
  console.log(
    `[${bot.username}] Starting straight walk toward other bot with ${walkDistance} block distance`
  );

  const startPos = bot.entity.position.clone();
  const walkTimeoutMs = walkTimeoutSec * 1000;

  // Calculate direction toward other bot
  const direction = getDirectionTo(startPos, otherBotPosition);

  // Add slight offset to avoid direct collision (walk past the other bot)
  const offsetDistance = walkDistance + 2; // Walk 2 blocks past the target
  const targetPos = new Vec3(
    startPos.x + direction.x * offsetDistance,
    startPos.y,
    startPos.z + direction.z * offsetDistance
  );

  console.log(
    `[${bot.username}] Walking from (${startPos.x.toFixed(
      2
    )}, ${startPos.z.toFixed(2)}) toward (${targetPos.x.toFixed(
      2
    )}, ${targetPos.z.toFixed(2)})`
  );

  const startTime = Date.now();
  let lastLookUpdate = 0;

  try {
    while (Date.now() - startTime < walkTimeoutMs) {
      const currentPos = bot.entity.position;
      const distanceWalked = horizontalDistanceTo(startPos, currentPos);

      // Check if we've walked far enough
      if (distanceWalked >= walkDistance) {
        console.log(
          `[${bot.username}] Completed straight walk: ${distanceWalked.toFixed(
            2
          )} blocks`
        );
        break;
      }

      // Update look direction periodically
      const now = Date.now();
      if (now - lastLookUpdate > LOOK_UPDATE_INTERVAL) {
        await lookAtSmooth(bot, otherBotPosition, CAMERA_SPEED_DEGREES_PER_SEC);
        lastLookUpdate = now;
      }

      // Use movement building block to move toward target
      const moveDirection = moveToward(bot, targetPos, true, 0.5); // Sprint enabled

      // Small delay for smooth movement
      await sleep(50);
    }

    const finalDistance = horizontalDistanceTo(startPos, bot.entity.position);
    console.log(
      `[${
        bot.username
      }] Completed offset straight walk: ${finalDistance.toFixed(2)} blocks`
    );
  } finally {
    // Stop all movement
    stopAll(bot);
    console.log(`[${bot.username}] Straight walk complete`);
  }
}

/**
 * Get straight line walk phase handler function
 * @param {Bot} bot - Mineflayer bot instance
 * @param {Function} sharedBotRng - Shared random number generator
 * @param {BotCoordinator} coordinator - Bot coordinator instance
 * @param {number} iterationID - Iteration ID
 * @param {string} otherBotName - Other bot name
 * @param {number} episodeNum - Episode number
 * @param {Object} episodeInstance - Episode instance
 * @param {Object} args - Configuration arguments
 * @returns {Function} Straight line walk phase handler
 */
function getOnStraightLineWalkPhaseFn(
  bot,
  rcon,
  sharedBotRng,
  coordinator,
  iterationID,
  otherBotName,
  episodeNum,
  episodeInstance,
  args
) {
  return async (otherBotPosition) => {
    coordinator.sendToOtherBot(
      `straightLineWalkPhase_${iterationID}`,
      bot.entity.position.clone(),
      episodeNum,
      `straightLineWalkPhase_${iterationID} beginning`
    );

    console.log(
      `[${bot.username}] Starting straight line walk phase ${iterationID}`
    );

    // Determine walking modes and randomly pick one using sharedBotRng
    const walkingModes = [
      "lower_name_walks_straight",
      "bigger_name_walks_straight",
    ];
    const selectedMode =
      walkingModes[Math.floor(sharedBotRng() * walkingModes.length)];

    console.log(`[${bot.username}] Straight walk mode: ${selectedMode}`);

    // Determine if this bot should walk based on the selected mode
    let shouldThisBotWalk = false;

    switch (selectedMode) {
      case "lower_name_walks_straight":
        shouldThisBotWalk = bot.username < otherBotName;
        break;
      case "bigger_name_walks_straight":
        shouldThisBotWalk = bot.username > otherBotName;
        break;
    }

    console.log(
      `[${bot.username}] Will ${
        shouldThisBotWalk ? "walk straight" : "stay and look"
      } during this phase`
    );

    if (shouldThisBotWalk) {
      // Execute straight line walking using building blocks
      await walkStraightWhileLooking(
        bot,
        otherBotPosition,
        STRAIGHT_WALK_DISTANCE,
        args.walk_timeout
      );
    } else {
      // Bot doesn't walk, just looks at the other bot
      console.log(
        `[${bot.username}] Staying in place and looking at other bot`
      );
      await lookAtSmooth(bot, otherBotPosition, CAMERA_SPEED_DEGREES_PER_SEC);

      // Wait for the walking bot to complete (approximate time)
      const estimatedWalkTime = (STRAIGHT_WALK_DISTANCE / 4.3) * 1000; // Rough estimate based on sprint speed
      await sleep(estimatedWalkTime);
    }

    // Continue to next iteration or stop
    if (iterationID == 2) {
      // Assuming 3 iterations like the original
      coordinator.onceEvent(
        "stopPhase",
        episodeNum,
        episodeInstance.getOnStopPhaseFn(
          bot,
          rcon,
          sharedBotRng,
          coordinator,
          otherBotName,
          episodeNum,
          args
        )
      );
      coordinator.sendToOtherBot(
        "stopPhase",
        bot.entity.position.clone(),
        episodeNum,
        `straightLineWalkPhase_${iterationID} end`
      );
      return;
    }

    const nextIterationID = iterationID + 1;
    coordinator.onceEvent(
      `straightLineWalkPhase_${nextIterationID}`,
      episodeNum,
      getOnStraightLineWalkPhaseFn(
        bot,
        rcon,
        sharedBotRng,
        coordinator,
        nextIterationID,
        otherBotName,
        episodeNum,
        episodeInstance,
        args
      )
    );
    coordinator.sendToOtherBot(
      `straightLineWalkPhase_${nextIterationID}`,
      bot.entity.position.clone(),
      episodeNum,
      `straightLineWalkPhase_${iterationID} end`
    );
  };
}

class StraightLineEpisode extends BaseEpisode {
  async setupEpisode(bot, rcon, sharedBotRng, coordinator, episodeNum, args) {
    // optional setup
  }

  async entryPoint(
    bot,
    rcon,
    sharedBotRng,
    coordinator,
    iterationID,
    episodeNum,
    args
  ) {
    coordinator.onceEvent(
      `straightLineWalkPhase_${iterationID}`,
      episodeNum,
      getOnStraightLineWalkPhaseFn(
        bot,
        rcon,
        sharedBotRng,
        coordinator,
        iterationID,
        args.other_bot_name,
        episodeNum,
        this,
        args
      )
    );
    coordinator.sendToOtherBot(
      `straightLineWalkPhase_${iterationID}`,
      bot.entity.position.clone(),
      episodeNum,
      "teleportPhase end"
    );
  }

  async tearDownEpisode(
    bot,
    rcon,
    sharedBotRng,
    coordinator,
    episodeNum,
    args
  ) {
    // optional teardown
  }
}

module.exports = {
  walkStraightWhileLooking,
  getOnStraightLineWalkPhaseFn,
<<<<<<< HEAD
  StraightLineEpisode,
=======
>>>>>>> fd9c0ed3
};<|MERGE_RESOLUTION|>--- conflicted
+++ resolved
@@ -8,14 +8,9 @@
   lookAtBot,
   sleep,
   horizontalDistanceTo,
-<<<<<<< HEAD
-  getDirectionTo 
-} = require('../utils/movement');
-const { BaseEpisode } = require("./base-episode");
-=======
   getDirectionTo,
 } = require("../utils/movement");
->>>>>>> fd9c0ed3
+const { BaseEpisode } = require("./base-episode");
 
 // Constants for the new episode
 const STRAIGHT_WALK_DISTANCE = 8; // Distance to walk in straight line
@@ -291,8 +286,5 @@
 module.exports = {
   walkStraightWhileLooking,
   getOnStraightLineWalkPhaseFn,
-<<<<<<< HEAD
   StraightLineEpisode,
-=======
->>>>>>> fd9c0ed3
 };