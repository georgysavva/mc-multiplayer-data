const Vec3 = require("vec3").Vec3;
const {
  stopAll,
  sleep,
  moveDirection,
<<<<<<< HEAD
  horizontalDistanceTo
} = require('../utils/movement');
const { tickMVC, createMVC, DEFAULT_MVC_CONFIG } = require('../utils/mvc');
const { BaseEpisode } = require("./base-episode");
=======
  horizontalDistanceTo,
} = require("../utils/movement");
const { tickMVC, createMVC, DEFAULT_MVC_CONFIG } = require("../utils/mvc");
>>>>>>> fd9c0ed3

// Constants for MVC test episode
const MVC_TEST_DURATION_MS = 10000; // 10 seconds of MVC testing
const MVC_TEST_UPDATE_INTERVAL_MS = 200; // Update every 200ms
const RANDOM_MOVEMENT_INTERVAL_MS = 2000; // Change movement every 2 seconds

// MVC Configuration for testing - more aggressive than default
const MVC_TEST_CONFIG = {
  fov_max_deg: 70, // Stricter FOV constraint for testing
  d_min: 2.5, // Minimum distance buffer
  d_max: 6.0, // Maximum distance buffer
  enable_los_check: false, // Phase I - flat terrain
  correction_strength: 0.8, // Strong corrections for testing
  debug_logging: true, // Verbose logging for testing
};

/**
 * Test MVC functionality with random movement patterns
 * @param {Bot} bot - Mineflayer bot instance
 * @param {BotCoordinator} coordinator - Bot coordinator instance
 * @param {string} otherBotName - Name of the other bot
 * @param {number} durationMs - Duration to test in milliseconds
 */
async function testMVCBehavior(bot, coordinator, otherBotName, durationMs) {
  console.log(
    `[${bot.username}] Starting ${
      durationMs / 1000
    }s MVC behavior test with ${otherBotName}`
  );

  // Create MVC instance for testing
  const mvc = createMVC(MVC_TEST_CONFIG);

  const startTime = Date.now();
  let lastMVCUpdate = 0;
  let lastMovementChange = 0;
  let currentMovement = null;

  // MVC statistics tracking
  const mvcStats = {
    total_ticks: 0,
    fov_violations: 0,
    distance_violations: 0,
    corrections_applied: 0,
    avg_fov_angle: 0,
    avg_distance: 0,
  };

  const movements = ["forward", "back", "left", "right"];

  try {
    while (Date.now() - startTime < durationMs) {
      const now = Date.now();

      // Get other bot's position
      const otherBot = bot.players[otherBotName];
      if (!otherBot || !otherBot.entity) {
        console.log(
          `[${bot.username}] Cannot see ${otherBotName} for MVC testing`
        );
        await sleep(MVC_TEST_UPDATE_INTERVAL_MS);
        continue;
      }

      const otherBotPos = otherBot.entity.position;

      // Change movement direction periodically to test MVC corrections
      if (now - lastMovementChange > RANDOM_MOVEMENT_INTERVAL_MS) {
        stopAll(bot);

        // Pick random movement or stop
        if (Math.random() < 0.8) {
          // 80% chance to move
          currentMovement =
            movements[Math.floor(Math.random() * movements.length)];
          moveDirection(bot, currentMovement, true); // With sprint
          console.log(
            `[${bot.username}] MVC Test: Starting ${currentMovement} movement`
          );
        } else {
          currentMovement = null;
          console.log(`[${bot.username}] MVC Test: Stopping movement`);
        }

        lastMovementChange = now;
      }

      // Run MVC tick
      if (now - lastMVCUpdate > MVC_TEST_UPDATE_INTERVAL_MS) {
        try {
          const mvcResult = await mvc.tick(bot, otherBotPos);

          // Update statistics
          mvcStats.total_ticks++;
          mvcStats.avg_fov_angle =
            (mvcStats.avg_fov_angle * (mvcStats.total_ticks - 1) +
              mvcResult.mvcState.fov_angle_deg) /
            mvcStats.total_ticks;
          mvcStats.avg_distance =
            (mvcStats.avg_distance * (mvcStats.total_ticks - 1) +
              mvcResult.mvcState.distance_to_partner) /
            mvcStats.total_ticks;

          if (!mvcResult.mvcState.partner_in_fov) {
            mvcStats.fov_violations++;
          }

          if (!mvcResult.mvcState.distance_ok) {
            mvcStats.distance_violations++;
          }

          if (
            mvcResult.appliedCorrections.lookedAt ||
            mvcResult.appliedCorrections.movedRight
          ) {
            mvcStats.corrections_applied++;

            console.log(`[${bot.username}] MVC Test Correction Applied:`, {
              movement: currentMovement,
              fov_angle: mvcResult.mvcState.fov_angle_deg.toFixed(1),
              distance: mvcResult.mvcState.distance_to_partner.toFixed(2),
              looked_at: mvcResult.appliedCorrections.lookedAt,
              moved_right: mvcResult.appliedCorrections.movedRight,
            });
          }

          // Log periodic status
          if (mvcStats.total_ticks % 10 === 0) {
            console.log(`[${bot.username}] MVC Test Status:`, {
              ticks: mvcStats.total_ticks,
              current_fov: mvcResult.mvcState.fov_angle_deg.toFixed(1),
              current_distance:
                mvcResult.mvcState.distance_to_partner.toFixed(2),
              partner_in_fov: mvcResult.mvcState.partner_in_fov,
              distance_ok: mvcResult.mvcState.distance_ok,
              movement: currentMovement || "stopped",
            });
          }

          lastMVCUpdate = now;
        } catch (error) {
          console.error(`[${bot.username}] MVC Test error:`, error);
        }
      }

      await sleep(50); // Small sleep for smooth operation
    }
  } finally {
    stopAll(bot);

    // Calculate final statistics
    const fovViolationRate =
      (mvcStats.fov_violations / mvcStats.total_ticks) * 100;
    const distanceViolationRate =
      (mvcStats.distance_violations / mvcStats.total_ticks) * 100;
    const correctionRate =
      (mvcStats.corrections_applied / mvcStats.total_ticks) * 100;

    console.log(`[${bot.username}] MVC Test Complete! Final Statistics:`, {
      total_ticks: mvcStats.total_ticks,
      avg_fov_angle: mvcStats.avg_fov_angle.toFixed(1) + "°",
      avg_distance: mvcStats.avg_distance.toFixed(2) + " blocks",
      fov_violation_rate: fovViolationRate.toFixed(1) + "%",
      distance_violation_rate: distanceViolationRate.toFixed(1) + "%",
      correction_rate: correctionRate.toFixed(1) + "%",
      total_corrections: mvcStats.corrections_applied,
    });
  }
}

/**
 * Get MVC test phase handler function
 * @param {Bot} bot - Mineflayer bot instance
 * @param {Function} sharedBotRng - Shared random number generator
 * @param {BotCoordinator} coordinator - Bot coordinator instance
 * @param {number} iterationID - Iteration ID
 * @param {string} otherBotName - Other bot name
 * @param {number} episodeNum - Episode number
 * @param {Object} episodeInstance - Episode instance
 * @param {Object} args - Configuration arguments
 * @returns {Function} MVC test phase handler
 */
function getOnMVCTestPhaseFn(
  bot,
  rcon,
  sharedBotRng,
  coordinator,
  iterationID,
  otherBotName,
  episodeNum,
  episodeInstance,
  args
) {
  return async (otherBotPosition) => {
    coordinator.sendToOtherBot(
      `mvcTestPhase_${iterationID}`,
      bot.entity.position.clone(),
      episodeNum,
      `mvcTestPhase_${iterationID} beginning`
    );

    console.log(`[${bot.username}] Starting MVC test phase ${iterationID}`);

    // Execute MVC behavior testing
    await testMVCBehavior(bot, coordinator, otherBotName, MVC_TEST_DURATION_MS);

    // Transition to stop phase
    coordinator.onceEvent(
      "stopPhase",
      episodeNum,
      episodeInstance.getOnStopPhaseFn(
        bot,
        rcon,
        sharedBotRng,
        coordinator,
        otherBotName,
        episodeNum,
        args
      )
    );
    coordinator.sendToOtherBot(
      "stopPhase",
      bot.entity.position.clone(),
      episodeNum,
      `mvcTestPhase_${iterationID} end`
    );
  };
}

class MvcTestEpisode extends BaseEpisode {
  async setupEpisode(bot, rcon, sharedBotRng, coordinator, episodeNum, args) {
    // optional setup
  }

  async entryPoint(
    bot,
    rcon,
    sharedBotRng,
    coordinator,
    iterationID,
    episodeNum,
    args
  ) {
    coordinator.onceEvent(
      `mvcTestPhase_${iterationID}`,
      episodeNum,
      getOnMVCTestPhaseFn(
        bot,
        rcon,
        sharedBotRng,
        coordinator,
        iterationID,
        args.other_bot_name,
        episodeNum,
        this,
        args
      )
    );
    coordinator.sendToOtherBot(
      `mvcTestPhase_${iterationID}`,
      bot.entity.position.clone(),
      episodeNum,
      "teleportPhase end"
    );
  }

  async tearDownEpisode(
    bot,
    rcon,
    sharedBotRng,
    coordinator,
    episodeNum,
    args
  ) {
    // optional teardown
  }
}

module.exports = {
  testMVCBehavior,
  getOnMVCTestPhaseFn,
  MVC_TEST_CONFIG,
<<<<<<< HEAD
  MvcTestEpisode,
=======
>>>>>>> fd9c0ed3
};<|MERGE_RESOLUTION|>--- conflicted
+++ resolved
@@ -3,16 +3,10 @@
   stopAll,
   sleep,
   moveDirection,
-<<<<<<< HEAD
-  horizontalDistanceTo
-} = require('../utils/movement');
-const { tickMVC, createMVC, DEFAULT_MVC_CONFIG } = require('../utils/mvc');
-const { BaseEpisode } = require("./base-episode");
-=======
   horizontalDistanceTo,
 } = require("../utils/movement");
 const { tickMVC, createMVC, DEFAULT_MVC_CONFIG } = require("../utils/mvc");
->>>>>>> fd9c0ed3
+const { BaseEpisode } = require("./base-episode");
 
 // Constants for MVC test episode
 const MVC_TEST_DURATION_MS = 10000; // 10 seconds of MVC testing
@@ -295,8 +289,5 @@
   testMVCBehavior,
   getOnMVCTestPhaseFn,
   MVC_TEST_CONFIG,
-<<<<<<< HEAD
   MvcTestEpisode,
-=======
->>>>>>> fd9c0ed3
 };