--- conflicted
+++ resolved
@@ -190,13 +190,8 @@
   // Initialize pathfinder for combat
   initializePathfinder(bot, {
     allowSprinting: true, // Sprint to close distance
-<<<<<<< HEAD
     allowParkour: true, // Enable parkour for better mobility
     canDig: true, // Allow digging through obstacles
-=======
-    allowParkour: true, // Stable movement
-    canDig: true, // No terrain modification
->>>>>>> db49ffc7
     allowEntityDetection: true,
   });
 
