#!/usr/bin/env bash
set -uo pipefail  # Removed -e so script doesn't exit on first error

PROJECT_DIR=$(cd -- "$(dirname "${BASH_SOURCE[0]}")" && pwd)
COMPOSE_FILE="${PROJECT_DIR}/docker-compose.yml"
LOG_DIR="${PROJECT_DIR}/logs"
PID_FILE="${LOG_DIR}/.log_pids"

# Services whose logs we want to capture for later analysis
LOG_SERVICES=(
  mc
  sender_alpha
  sender_bravo
  receiver_alpha
  receiver_bravo
  camera_alpha
  camera_alpha_follow
  camera_bravo
  camera_bravo_follow
)

COMPOSE_BIN=()

ensure_requirements() {
  if ! command -v docker >/dev/null 2>&1; then
    echo "[run] docker is required but not found in PATH" >&2
    exit 1
  fi

  if command -v docker-compose >/dev/null 2>&1; then
    COMPOSE_BIN=(docker-compose)
  elif docker compose version >/dev/null 2>&1; then
    COMPOSE_BIN=(docker compose)
  else
    echo "[run] docker compose plugin (or docker-compose) is required" >&2
    exit 1
  fi
}

compose_cmd() {
  "${COMPOSE_BIN[@]}" -f "${COMPOSE_FILE}" "$@"
}

ensure_directories() {
  mkdir -p \
    "${PROJECT_DIR}/output" \
    "${PROJECT_DIR}/camera/data_alpha" \
    "${PROJECT_DIR}/camera/data_bravo" \
    "${PROJECT_DIR}/camera/output_alpha" \
    "${PROJECT_DIR}/camera/output_bravo" \
    "${LOG_DIR}"
}

stop_log_capture() {
  if [[ -f "${PID_FILE}" ]]; then
    while IFS=: read -r pid service; do
      if [[ -n "${pid}" && $(ps -p "${pid}" -o pid= 2>/dev/null | tr -d ' ') == "${pid}" ]]; then
        kill "${pid}" >/dev/null 2>&1 || true
      fi
    done < "${PID_FILE}"
    rm -f "${PID_FILE}"
  fi
}

start_log_capture() {
  mkdir -p "${LOG_DIR}"
  stop_log_capture
  : > "${PID_FILE}"
  for service in "${LOG_SERVICES[@]}"; do
    local logfile="${LOG_DIR}/${service}.log"
    echo "[run] capturing logs for ${service} -> ${logfile}"
    nohup "${COMPOSE_BIN[@]}" -f "${COMPOSE_FILE}" logs --no-color --timestamps --follow "${service}" >"${logfile}" 2>&1 &
    local pid=$!
    echo "${pid}:${service}" >> "${PID_FILE}"
    # small delay to avoid overwhelming docker compose with concurrent log followers
    sleep 0.2
  done
}

cmd_up() {
  local generate_comparison=${1:-}
  local build_images=${2:-}
<<<<<<< HEAD
  local skip_post_process=${3:-}
=======
  local run_alignment=${3:-}
>>>>>>> c6eabd0c
  ensure_directories
  local running_ids
  running_ids=$(compose_cmd ps -q 2>/dev/null || true)
  if [[ -n "${running_ids}" ]]; then
    echo "[run] existing stack detected; stopping it before restart"
    stop_log_capture
    compose_cmd down
  fi
  if [[ "${build_images}" == "true" ]]; then
    echo "[run] building images and starting stack"
    compose_cmd build
  else
    echo "[run] pulling images and starting stack"
    compose_cmd pull
  fi
  compose_cmd up -d
  start_log_capture
  echo "[run] stack started; log files under ${LOG_DIR}"
  echo "[run] VNC/noVNC alpha: http://localhost:6901 (pwd: ${VNC_PASSWORD:-research})"
  echo "[run] VNC/noVNC bravo: http://localhost:6902 (pwd: ${VNC_PASSWORD:-research})"
  echo "[run] waiting for sender services to finish"
  if "${COMPOSE_BIN[@]}" -f "${COMPOSE_FILE}" wait sender_alpha sender_bravo; then
    echo "[run] senders completed; shutting down stack"
  else
    echo "[run] sender wait failed; shutting down stack" >&2
  fi
  stop_log_capture
  compose_cmd down
  if [[ "${skip_post_process}" == "true" ]]; then
    echo "[run] skipping post-processing per --skip-post-process"
  else
    echo "[run] aligning camera recordings"
    
    local comparison_flag=""
    if [[ "${generate_comparison}" == "true" ]]; then
      comparison_flag="--comparison-video"
      echo "[run] comparison videos will be generated (slower)"
    fi
    
    if python3 "${PROJECT_DIR}/postprocess/process_recordings.py" \
      --bot Alpha \
      --actions-dir "${PROJECT_DIR}/output" \
      --camera-prefix "${PROJECT_DIR}/camera" \
      ${comparison_flag}; then
      echo "[run] Alpha processing completed successfully"
    else
      echo "[run] WARNING: Alpha processing failed (exit code $?)" >&2
    fi
    
    if python3 "${PROJECT_DIR}/postprocess/process_recordings.py" \
      --bot Bravo \
      --actions-dir "${PROJECT_DIR}/output" \
      --camera-prefix "${PROJECT_DIR}/camera" \
      ${comparison_flag}; then
      echo "[run] Bravo processing completed successfully"
    else
      echo "[run] WARNING: Bravo processing failed (exit code $?)" >&2
    fi
    
    echo "[run] post-processing complete (check output above for any warnings)"
  fi
<<<<<<< HEAD
=======
  
  # Add video annotation and alignment if requested
  if [[ "${run_alignment}" == "true" ]]; then
    echo "[run] running video annotation and alignment"
    if python3 "${PROJECT_DIR}/video-post-processing-utils/batch_process_all.py" \
      --output-dir "${PROJECT_DIR}/output"; then
      echo "[run] video processing completed successfully"
      echo "[run] aligned videos available in: ${PROJECT_DIR}/output/aligned-annotated/"
    else
      echo "[run] WARNING: video processing failed (exit code $?)" >&2
      echo "[run] you can manually run: python3 video-post-processing-utils/batch_process_all.py --output-dir output"
    fi
  fi
  
  echo "[run] post-processing complete (check output above for any warnings)"
>>>>>>> c6eabd0c
}

cmd_down() {
  echo "[run] stopping log capture"
  stop_log_capture
  echo "[run] stopping stack"
  compose_cmd down
}

cmd_status() {
  compose_cmd ps
}

cmd_logs() {
  local service=${1:-}
  if [[ -z "${service}" ]]; then
    echo "[run] available log files:"
    ls -1 "${LOG_DIR}" 2>/dev/null || echo "  (none captured yet)"
    echo "[run] use '${0##*/} logs <service>' to tail a specific log file"
    return
  fi
  local logfile="${LOG_DIR}/${service}.log"
  if [[ ! -f "${logfile}" ]]; then
    echo "[run] log file not found for service '${service}'" >&2
    exit 1
  fi
  tail -n 50 -f "${logfile}"
}

cmd_recordings() {
  echo "[run] camera recordings:"
  find "${PROJECT_DIR}/camera" -maxdepth 2 -type f -name 'camera_*.mp4' -print 2>/dev/null || echo "  (no recordings yet)"
}

usage() {
  cat <<USAGE
Usage: ${0##*/} <command> [options]

Commands:
<<<<<<< HEAD
  up [--compare] [--build] [--skip-post-process]
                    Start the docker stack and begin capturing logs
                    --compare: Generate side-by-side comparison videos (slower)
                    --build: Build images instead of pulling them
                    --skip-post-process: Skip aligning and processing recordings
=======
  up [--compare] [--build] [--align]
                    Start the docker stack and begin capturing logs
                    --compare: Generate side-by-side comparison videos (slower)
                    --build: Build images instead of pulling them
                    --align: Run alignment after stack shutdown
>>>>>>> c6eabd0c
  down              Stop log capture and docker stack
  status            Show container status from docker compose
  logs [service]    Tail saved logs for a service (default: list available logs)
  recordings        List current camera recordings
USAGE
}

main() {
  ensure_requirements

  local cmd=${1:-up}
  shift || true

  case "${cmd}" in
    up)
      local generate_comparison="false"
      local build_images="false"
<<<<<<< HEAD
      local skip_post_process="false"
=======
      local run_alignment="false"
>>>>>>> c6eabd0c
      while [[ $# -gt 0 ]]; do
        case "${1}" in
          --compare)
            generate_comparison="true"
            shift
            ;;
          --build)
            build_images="true"
            shift
            ;;
<<<<<<< HEAD
          --skip-post-process)
            skip_post_process="true"
=======
          --align)
            run_alignment="true"
>>>>>>> c6eabd0c
            shift
            ;;
          *)
            break
            ;;
        esac
      done
<<<<<<< HEAD
      cmd_up "${generate_comparison}" "${build_images}" "${skip_post_process}" "$@"
=======
      cmd_up "${generate_comparison}" "${build_images}" "${run_alignment}" "$@"
>>>>>>> c6eabd0c
      ;;
    down)
      cmd_down "$@"
      ;;
    status)
      cmd_status "$@"
      ;;
    logs)
      cmd_logs "$@"
      ;;
    recordings)
      cmd_recordings "$@"
      ;;
    *)
      usage
      exit 1
      ;;
  esac
}

main "$@"<|MERGE_RESOLUTION|>--- conflicted
+++ resolved
@@ -80,11 +80,8 @@
 cmd_up() {
   local generate_comparison=${1:-}
   local build_images=${2:-}
-<<<<<<< HEAD
   local skip_post_process=${3:-}
-=======
-  local run_alignment=${3:-}
->>>>>>> c6eabd0c
+  local run_alignment=${4:-}
   ensure_directories
   local running_ids
   running_ids=$(compose_cmd ps -q 2>/dev/null || true)
@@ -144,11 +141,6 @@
       echo "[run] WARNING: Bravo processing failed (exit code $?)" >&2
     fi
     
-    echo "[run] post-processing complete (check output above for any warnings)"
-  fi
-<<<<<<< HEAD
-=======
-  
   # Add video annotation and alignment if requested
   if [[ "${run_alignment}" == "true" ]]; then
     echo "[run] running video annotation and alignment"
@@ -162,8 +154,8 @@
     fi
   fi
   
-  echo "[run] post-processing complete (check output above for any warnings)"
->>>>>>> c6eabd0c
+    echo "[run] post-processing complete (check output above for any warnings)"
+  fi
 }
 
 cmd_down() {
@@ -203,19 +195,12 @@
 Usage: ${0##*/} <command> [options]
 
 Commands:
-<<<<<<< HEAD
-  up [--compare] [--build] [--skip-post-process]
+  up [--compare] [--build] [--skip-post-process] [--align]
                     Start the docker stack and begin capturing logs
                     --compare: Generate side-by-side comparison videos (slower)
                     --build: Build images instead of pulling them
                     --skip-post-process: Skip aligning and processing recordings
-=======
-  up [--compare] [--build] [--align]
-                    Start the docker stack and begin capturing logs
-                    --compare: Generate side-by-side comparison videos (slower)
-                    --build: Build images instead of pulling them
                     --align: Run alignment after stack shutdown
->>>>>>> c6eabd0c
   down              Stop log capture and docker stack
   status            Show container status from docker compose
   logs [service]    Tail saved logs for a service (default: list available logs)
@@ -233,11 +218,8 @@
     up)
       local generate_comparison="false"
       local build_images="false"
-<<<<<<< HEAD
       local skip_post_process="false"
-=======
       local run_alignment="false"
->>>>>>> c6eabd0c
       while [[ $# -gt 0 ]]; do
         case "${1}" in
           --compare)
@@ -248,13 +230,12 @@
             build_images="true"
             shift
             ;;
-<<<<<<< HEAD
           --skip-post-process)
             skip_post_process="true"
-=======
+            shift
+            ;;
           --align)
             run_alignment="true"
->>>>>>> c6eabd0c
             shift
             ;;
           *)
@@ -262,11 +243,7 @@
             ;;
         esac
       done
-<<<<<<< HEAD
-      cmd_up "${generate_comparison}" "${build_images}" "${skip_post_process}" "$@"
-=======
-      cmd_up "${generate_comparison}" "${build_images}" "${run_alignment}" "$@"
->>>>>>> c6eabd0c
+      cmd_up "${generate_comparison}" "${build_images}" "${skip_post_process}" "${run_alignment}" "$@"
       ;;
     down)
       cmd_down "$@"
