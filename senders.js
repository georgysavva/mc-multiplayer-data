<<<<<<< HEAD
const mineflayerViewerhl = require("prismarine-viewer-colalab").headless;
const seedrandom = require("seedrandom");
const { Rcon } = require("rcon-client");

// Constants
const MIN_WALK_DISTANCE = 3;
const MAX_WALK_DISTANCE = 6;
const MIN_BOTS_DISTANCE = 9;
const MAX_BOTS_DISTANCE = 10;
const CAMERA_SPEED_DEGREES_PER_SEC = 30;
const JUMP_PROBABILITY = 0.25;
const MIN_JUMP_DURATION_SEC = 1;
const MAX_JUMP_DURATION_SEC = 3;
const MIN_SLEEP_BETWEEN_ACTIONS_SEC = 1.5;
const MAX_SLEEP_BETWEEN_ACTIONS_SEC = 3;

// two-bots-run-together.js
const minimist = require("minimist");
const mineflayer = require("mineflayer");
const {
  pathfinder,
  Movements,
  goals: { GoalNear, GoalNearXZ, GoalBlock, GoalFollow },
} = require("mineflayer-pathfinder");
const net = require("net");
const EventEmitter = require("events");

const mcDataLoader = require("minecraft-data");
const Vec3 = require("vec3").Vec3;

async function rconTp(name, x, y, z) {
  const rcon = await Rcon.connect({
    host: args.rcon_host,
    port: args.rcon_port,
    password: "change-me",
  });
  const res = await rcon.send(`tp ${name} ${x} ${y} ${z}`);
  await rcon.end();
  return res;
}

const args = minimist(process.argv.slice(2), {
  default: {
    host: "127.0.0.1",
    port: 25565,
    rcon_host: "127.0.0.1",
    rcon_port: 25575,
    receiver_host: "127.0.0.1",
    receiver_port: 8091,
    bot_name: "Alpha",
    other_bot_name: "Bravo",
    coord_port: 8093,
    other_coord_host: "127.0.0.1",
    other_coord_port: 8094,
    iterations_num_per_episode: 3,
    episode_category: "look",
    bot_rng_seed: "12345",
    episodes_num: 1,
    start_episode_id: 0,
    color: "red", // default color name
    bootstrap_wait_time: 0,
    teleport_center_x: 0,
    teleport_center_z: 0,
    teleport_radius: 500,
    walk_timeout: 5, // walk timeout in seconds
    min_run_actions: 3,
    max_run_actions: 5,
    mc_version: process.env.MC_VERSION || "1.20.4",
  },
});

function land_pos(bot, x, z) {
  const pos = new Vec3(x, 64, z);
  let block = bot.blockAt(pos);

  if (block === null) {
    // unloaded chunk
    return null;
  }
  let dy = 0;
  while (block.type !== bot.registry.blocksByName.air.id) {
    dy++;
    block = bot.blockAt(pos.offset(0, dy, 0));
    if (block.type === bot.registry.blocksByName.air.id) {
      return pos.offset(0, dy - 1, 0);
    }
  }
  while (block.type === bot.registry.blocksByName.air.id) {
    dy--;
    block = bot.blockAt(pos.offset(0, dy, 0));
    if (block.type !== bot.registry.blocksByName.air.id) {
      return pos.offset(0, dy, 0);
    }
  }
}

function random_pos(bot, range) {
  const start_pos = bot.entity.position.clone();
  while (true) {
    const x = Math.floor(Math.random() * range * 2) - range;
    const z = Math.floor(Math.random() * range * 2) - range;
    let limit = (range * 4) / 5;
    if (x * x + z * z < limit * limit) {
      // ensure the distance is not to short
      continue;
    }
    const pos = land_pos(bot, start_pos.x + x, start_pos.z + z);
    if (pos == null || Math.abs(pos.y - start_pos.y) > 10) {
      console.log(`[${bot.username}] rej null or y diff`);
      continue;
    }
    landable = new Set([
      bot.registry.blocksByName.dirt.id,
      bot.registry.blocksByName.stone.id,
      // bot.registry.blocksByName.grass_path.id,
      bot.registry.blocksByName.sand.id,
      bot.registry.blocksByName.grass_block.id,
      bot.registry.blocksByName.snow.id,
      bot.registry.blocksByName.gravel.id,
      bot.registry.blocksByName.sandstone.id,
      bot.registry.blocksByName.red_sand.id,
      bot.registry.blocksByName.terracotta.id,
      bot.registry.blocksByName.mycelium.id,
      bot.registry.blocksByName.end_stone.id,
      bot.registry.blocksByName.nether_bricks.id,
      bot.registry.blocksByName.blackstone.id,
      bot.registry.blocksByName.polished_blackstone_bricks.id,
      bot.registry.blocksByName.cracked_polished_blackstone_bricks.id,
      bot.registry.blocksByName.netherrack.id,
    ]);
    if (pos !== null) {
      const block = bot.blockAt(pos);
      blockunder = bot.blockAt(pos.offset(0, -1, 0));
      if (landable.has(block.type) && landable.has(blockunder.type)) {
        pos.y = pos.y + 1;
        return pos;
      } else {
        console.log(
          `[${bot.username}] rej block type`,
          block.type,
          blockunder.type
        );
      }
    }
  }
}
/*
  move to a random position in a range*range cube around the bot
*/
const sleep = (ms) => new Promise((r) => setTimeout(r, ms));
const rand = (min, max) => Math.random() * (max - min) + min;
const choice = (arr) => arr[Math.floor(Math.random() * arr.length)];

// equip the first chestplate in inventory
async function equipFirst(bot, itemName, dest) {
  const item = bot.inventory.items().find((i) => i.name === itemName);
  if (item) await bot.equip(item, dest); // dest: 'torso','head','legs','feet','hand'
}

class BotCoordinator extends EventEmitter {
  constructor(botName, coordPort, otherCoordHost, otherCoordPort) {
    super();
    this.botName = botName;
    this.coordPort = coordPort;
    this.otherCoordHost = otherCoordHost;
    this.otherCoordPort = otherCoordPort;
    this.clientConnection = null;
    this.server = null;
  }

  async setupConnections() {
    console.log(`[${this.botName}] Setting up connections...`);

    // Set up server and client connections in parallel and wait for both to be ready
    const [serverReady, clientReady] = await Promise.all([
      this.setupServer(),
      this.setupClient(),
    ]);

    console.log(
      `[${this.botName}] All connections established - server ready: ${serverReady}, client ready: ${clientReady}`
    );
    return { serverReady, clientReady };
  }

  setupServer() {
    return new Promise((resolve) => {
      this.server = net.createServer((socket) => {
        console.log(`[${this.botName} Server] Other bot connected`);
        let buffer = "";

        socket.on("data", (data) => {
          buffer += data.toString();
          let lines = buffer.split("\n");

          // Keep the last incomplete line in the buffer
          buffer = lines.pop();

          // Process each complete line
          lines.forEach((line) => {
            if (line.trim()) {
              try {
                const message = JSON.parse(line);
                const listenerCount = this.listenerCount(message.eventName);
                if (listenerCount > 0) {
                  console.log(
                    `[${this.botName} Server] Received: ${message.eventName} (${listenerCount} listeners) - emitting`
                  );
                  this.emit(message.eventName, message.eventParams);
                } else {
                  console.log(
                    `[${this.botName} Server] Received: ${message.eventName} (no listeners)`
                  );
                }
              } catch (err) {
                console.error(
                  `[${
                    this.botName
                  } Server] Parse error: ${err}, message: ${data.toString()}`
                );
                console.error(
                  `[${this.botName} Server] Problematic line:`,
                  line
                );
              }
            }
          });
        });
        socket.on("close", () => {
          console.log(`[${this.botName} Server] Other bot disconnected`);
        });

        // Resolve when the other bot connects to our server
        resolve(true);
      });

      this.server.listen(this.coordPort, () => {
        console.log(
          `[${this.botName} Server] Listening on port ${this.coordPort}, waiting for other bot to connect...`
        );
      });
    });
  }

  setupClient() {
    return new Promise((resolve) => {
      const attemptConnection = () => {
        this.clientConnection = net.createConnection(
          { host: this.otherCoordHost, port: this.otherCoordPort },
          () => {
            console.log(
              `[${this.botName} Client] Connected to other bot's server at ${this.otherCoordHost}:${this.otherCoordPort}`
            );
            resolve(true);
          }
        );

        this.clientConnection.on("error", (err) => {
          console.log(
            `[${this.botName} Client] Connection failed, retrying in 2s:`,
            err.message
          );
          setTimeout(attemptConnection, 2000);
        });

        this.clientConnection.on("close", () => {
          console.log(`[${this.botName} Client] Disconnected from other bot`);
          this.clientConnection = null;
          setTimeout(attemptConnection, 2000); // Auto-reconnect
        });
      };

      attemptConnection();
    });
  }

  sendToOtherBot(eventName, eventParams, location) {
    if (this.clientConnection) {
      const message = JSON.stringify({ eventName, eventParams });
      console.log(
        `[sendToOtherBot] ${location}: Sending ${eventName} via client connection`
      );
      this.clientConnection.write(message + "\n");
    } else {
      console.log(
        `[sendToOtherBot] ${location}: No client connection available for ${eventName}`
      );
    }
  }

  onceEvent(eventName, handler) {
    this.once(eventName, handler);
  }
}

function stopAll(bot) {
  for (const k of [
    "forward",
    "back",
    "left",
    "right",
    "jump",
    "sprint",
    "sneak",
  ]) {
    bot.setControlState(k, false);
  }
}

async function walk(bot, distance, lookAway, flipCameraInReturn) {
  const startPos = bot.entity.position.clone();
  const dir = choice(["forward", "back", "left", "right"]);
  const walkTimeoutMs = args.walk_timeout * 1000; // Convert to milliseconds
  // Save bot's original pitch and yaw
  const originalYaw = bot.entity.yaw;
  const originalPitch = bot.entity.pitch;
  console.log(
    `[${
      bot.username
    }] Walking ${dir} for ${distance} blocks from position (${startPos.x.toFixed(
      2
    )}, ${startPos.y.toFixed(2)}, ${startPos.z.toFixed(2)}) with ${
      args.walk_timeout
    }s timeout lookAway: ${lookAway} flipCameraInReturn: ${flipCameraInReturn}`
  );
  if (lookAway) {
    // Pick a random angle between -90 and +90 degrees behind the bot's current yaw
    // "Behind" means add 180 degrees (π radians), then offset by [-90, +90] degrees
    const behindOffsetDeg = Math.random() * 180 - 90; // [-90, +90]
    const behindOffsetRad = (behindOffsetDeg * Math.PI) / 180;
    const newYaw = originalYaw + Math.PI + behindOffsetRad;
    // Keep pitch the same
    await lookSmooth(bot, newYaw, originalPitch, CAMERA_SPEED_DEGREES_PER_SEC);
  }

  // Walk in the chosen direction until we reach the target distance
  bot.setControlState(dir, true);

  let actualDistance = 0;
  const forwardStartTime = Date.now();
  try {
    while (bot.entity.position.distanceTo(startPos) < distance) {
      // Check for timeout
      if (Date.now() - forwardStartTime > walkTimeoutMs) {
        console.log(
          `[${bot.username}] Walk timeout (${args.walk_timeout}s) reached while walking ${dir}`
        );
        break;
      }
      await sleep(50); // Check position every 50ms
    }
    actualDistance = bot.entity.position.distanceTo(startPos);
  } finally {
    bot.setControlState(dir, false);
  }

  const reachedPos = bot.entity.position.clone();
  console.log(
    `[${bot.username}] Reached distance ${actualDistance.toFixed(
      2
    )} blocks at position (${reachedPos.x.toFixed(2)}, ${reachedPos.y.toFixed(
      2
    )}, ${reachedPos.z.toFixed(2)})`
  );

  // Randomly jump before returning based on jump probability
  if (Math.random() < JUMP_PROBABILITY) {
    const jumpDurationSec =
      MIN_JUMP_DURATION_SEC +
      Math.random() * (MAX_JUMP_DURATION_SEC - MIN_JUMP_DURATION_SEC);
    const jumpDurationMs = Math.floor(jumpDurationSec * 1000);
    console.log(
      `[${bot.username}] Jumping for ${jumpDurationSec.toFixed(
        1
      )}s before returning`
    );
    await jump(bot, jumpDurationMs);
  }
  let returnDir;
  if (flipCameraInReturn) {
    await lookSmooth(
      bot,
      bot.entity.yaw + Math.PI,
      bot.entity.pitch,
      CAMERA_SPEED_DEGREES_PER_SEC
    );
    console.log(`[${bot.username}] Flipped camera in return`);
    returnDir = dir;
  } else {
    // Define the reverse direction
    const reverseDir = {
      forward: "back",
      back: "forward",
      left: "right",
      right: "left",
    };
    returnDir = reverseDir[dir];
  }
  // Now return to the starting position by walking in the reverse direction
  console.log(
    `[${bot.username}] Returning to starting position by walking ${returnDir}`
  );

  bot.setControlState(returnDir, true);

  const returnStartTime = Date.now();
  try {
    // Walk back until we're close to the starting position
    while (bot.entity.position.distanceTo(startPos) > 1.0) {
      // Check for timeout
      if (Date.now() - returnStartTime > walkTimeoutMs) {
        console.log(
          `[${bot.username}] Walk timeout (${args.walk_timeout}s) reached while returning via ${returnDir}`
        );
        break;
      }
      await sleep(50); // Check position every 50ms
    }
  } finally {
    bot.setControlState(returnDir, false);
  }

  const finalDistance = bot.entity.position.distanceTo(startPos);
  console.log(
    `[${bot.username}] Returned to within ${finalDistance.toFixed(
      2
    )} blocks of starting position`
  );

  // Randomly jump after returning to start position
  if (Math.random() < JUMP_PROBABILITY) {
    const jumpDurationSec =
      MIN_JUMP_DURATION_SEC +
      Math.random() * (MAX_JUMP_DURATION_SEC - MIN_JUMP_DURATION_SEC);
    const jumpDurationMs = Math.floor(jumpDurationSec * 1000);
    console.log(
      `[${bot.username}] Jumping for ${jumpDurationSec.toFixed(
        1
      )}s after returning to start`
    );
    await jump(bot, jumpDurationMs);
  }
  if (lookAway) {
    await lookSmooth(
      bot,
      originalYaw,
      originalPitch,
      CAMERA_SPEED_DEGREES_PER_SEC
    );
  }
}

async function jump(bot, durationMs) {
  console.log(
    `[${bot.username}] Jumping for ${(durationMs / 1000).toFixed(1)}s`
  );
  const end = Date.now() + durationMs;
  while (Date.now() < end) {
    bot.setControlState("jump", true);
    await sleep(250);
    bot.setControlState("jump", false);
    await sleep(250);
  }
}

async function lookAtSmooth(bot, targetPosition, degreesPerSecond) {
  const botPosition = bot.entity.position;

  // Calculate the vector from bot to target
  const dx = targetPosition.x - botPosition.x;
  const dy = targetPosition.y - botPosition.y;
  const dz = targetPosition.z - botPosition.z;

  // Calculate target yaw (horizontal rotation)
  const targetYaw = Math.atan2(-dx, -dz); // Minecraft coordinate system

  // Calculate target pitch (vertical rotation)
  const horizontalDistance = Math.sqrt(dx * dx + dz * dz);
  const targetPitch = -Math.atan2(dy, horizontalDistance); // Negative for Minecraft pitch

  await lookSmooth(bot, targetYaw, targetPitch, degreesPerSecond, {
    logTarget: `[${bot.username}] Looking at (${targetPosition.x.toFixed(
      2
    )}, ${targetPosition.y.toFixed(2)}, ${targetPosition.z.toFixed(2)})`,
  });
}

=======
>>>>>>> 5c9c51c4
/**
 * Modularized Minecraft Bot Coordination System
 * 
 * This is the new modular version of senders.js with improved code organization.
 * All utility functions have been extracted into separate modules for better maintainability.
 */

<<<<<<< HEAD
async function run(bot, actionCount, lookAway) {
  const actions = [];
  if (lookAway) {
    actions.push(() =>
      walk(
        bot,
        rand(MIN_WALK_DISTANCE, MAX_WALK_DISTANCE),
        lookAway,
        /*flipCameraInReturn*/ true
      )
    );
    actions.push(() =>
      walk(
        bot,
        rand(MIN_WALK_DISTANCE, MAX_WALK_DISTANCE),
        lookAway,
        /*flipCameraInReturn*/ false
      )
    );
  } else {
    actions.push(() =>
      walk(
        bot,
        rand(MIN_WALK_DISTANCE, MAX_WALK_DISTANCE),
        lookAway,
        /*flipCameraInReturn*/ false
      )
    );
  }

  console.log(`[${bot.username}] Running ${actionCount} actions`);

  for (let i = 0; i < actionCount; i++) {
    // Sleep before each action, including the first one
    const sleepTimeSec =
      MIN_SLEEP_BETWEEN_ACTIONS_SEC +
      Math.random() *
        (MAX_SLEEP_BETWEEN_ACTIONS_SEC - MIN_SLEEP_BETWEEN_ACTIONS_SEC);
    const sleepTimeMs = Math.floor(sleepTimeSec * 1000);
    console.log(
      `[${bot.username}] Sleeping for ${sleepTimeSec.toFixed(
        2
      )}s before action ${i + 1}`
    );
    await sleep(sleepTimeMs);

    const action = choice(actions);
    try {
      console.log(`[${bot.username}] Executing action ${i + 1}/${actionCount}`);
      await action();
    } catch (err) {
      console.error(`[${bot.username}] Action error:`, err);
    } finally {
      stopAll(bot);
    }
  }
}

async function runSingleEpisode(
  bot,
  sharedBotRng,
  coordinator,
  episodeNum,
  episodeCategory
) {
  console.log(
    `[${bot.username}] Starting episode ${episodeNum} in category ${episodeCategory}`
  );

  return new Promise((resolve) => {
    bot._currentEpisodeResolve = resolve;

    const { x, y, z } = bot.entity.position;
    console.log(
      `[${bot.username}] episode ${episodeNum} at (${x.toFixed(2)}, ${y.toFixed(
        2
      )}, ${z.toFixed(2)})`
    );

    coordinator.onceEvent(
      "teleportPhase",
      getOnTeleportPhaseFn(
        bot,
        sharedBotRng,
        coordinator,
        args.other_bot_name,
        episodeNum,
        episodeCategory
      )
    );
    coordinator.sendToOtherBot(
      "teleportPhase",
      bot.entity.position.clone(),
      "spawnPhase end"
    );
  });
}
function getOnSpawnFn(bot, sharedBotRng, coordinator) {
  return async () => {
    // const mcData = mcDataLoader(bot.version);
    // const moves = new Movements(bot, mcData);
    // moves.allowSprinting = true; // makes them run
    // moves.canDig = false; // keep it simple; no digging
    // bot.pathfinder.setMovements(moves);
    // Wait for both connections to be established
    console.log("Setting up coordinator connections...");
    await coordinator.setupConnections();
    console.log(
      "All coordinator connections ready, proceeding with bot spawn..."
    );

    const { x, y, z } = bot.entity.position;
    console.log(
      `[${bot.username}] spawned at (${x.toFixed(2)}, ${y.toFixed(
        2
      )}, ${z.toFixed(2)})`
    );

    // Initialize viewer once for the entire program
    mineflayerViewerhl(bot, {
      output: `${args.receiver_host}:${args.receiver_port}`,
      width: 640,
      height: 360,
      frames: 400,
    });

    // Run multiple episodes
    for (
      let episodeNum = args.start_episode_id;
      episodeNum < args.start_episode_id + args.episodes_num;
      episodeNum++
    ) {
      await runSingleEpisode(
        bot,
        sharedBotRng,
        coordinator,
        episodeNum,
        args.episode_category
      );
      console.log(`[${bot.username}] Episode ${episodeNum} completed`);
    }

    console.log(
      `[${bot.username}] All ${args.episodes_num} episodes completed`
    );
    process.exit(0);
  };
}
function getOnTeleportPhaseFn(
  bot,
  sharedBotRng,
  coordinator,
  otherBotName,
  episodeNum,
  episodeCategory
) {
  return async (otherBotPosition) => {
    coordinator.sendToOtherBot(
      "teleportPhase",
      bot.entity.position.clone(),
      "teleportPhase beginning"
    );

    // Generate desired distance between bots using sharedBotRng
    const desiredDistance =
      MIN_BOTS_DISTANCE +
      sharedBotRng() * (MAX_BOTS_DISTANCE - MIN_BOTS_DISTANCE);

    // Pick a random point in the world within the specified radius from center
    const randomAngle = sharedBotRng() * 2 * Math.PI;
    const randomDistance = sharedBotRng() * args.teleport_radius;

    const randomPointX =
      args.teleport_center_x + randomDistance * Math.cos(randomAngle);
    const randomPointZ =
      args.teleport_center_z + randomDistance * Math.sin(randomAngle);

    console.log(
      `[${bot.username}] picked random point at (${randomPointX.toFixed(
        2
      )}, ${randomPointZ.toFixed(
        2
      )}) with desired bot distance: ${desiredDistance.toFixed(2)}`
    );

    // Generate a random angle to position bots on opposite sides of the random point
    const botAngle = sharedBotRng() * 2 * Math.PI;

    // Calculate distance from random point to each bot (half the desired distance between bots)
    const halfDistance = desiredDistance / 2;

    let newX, newZ;

    // Position bots on opposite sides of the random point
    if (bot.username < otherBotName) {
      // Bot A goes in one direction
      newX = randomPointX + halfDistance * Math.cos(botAngle);
      newZ = randomPointZ + halfDistance * Math.sin(botAngle);
    } else {
      // Bot B goes in opposite direction
      newX = randomPointX - halfDistance * Math.cos(botAngle);
      newZ = randomPointZ - halfDistance * Math.sin(botAngle);
    }

    // Use land_pos to determine proper Y coordinate
    const landPosition = land_pos(bot, newX, newZ);
    const currentPos = bot.entity.position.clone();
    const newY = landPosition ? landPosition.y + 1 : currentPos.y;

    // Compute the other bot's new position (opposite side of the random point)
    let otherBotNewX, otherBotNewZ;
    if (bot.username < otherBotName) {
      // This bot goes in one direction, other bot goes in opposite direction
      otherBotNewX = randomPointX - halfDistance * Math.cos(botAngle);
      otherBotNewZ = randomPointZ - halfDistance * Math.sin(botAngle);
    } else {
      // This bot goes in opposite direction, other bot goes in initial direction
      otherBotNewX = randomPointX + halfDistance * Math.cos(botAngle);
      otherBotNewZ = randomPointZ + halfDistance * Math.sin(botAngle);
    }

    // Estimate other bot's Y coordinate
    const otherBotLandPosition = land_pos(bot, otherBotNewX, otherBotNewZ);
    const otherBotNewY = otherBotLandPosition
      ? otherBotLandPosition.y + 1
      : otherBotPosition.y;

    const computedOtherBotPosition = new Vec3(
      otherBotNewX,
      otherBotNewY,
      otherBotNewZ
    );

    console.log(
      `[${bot.username}] teleporting to (${newX.toFixed(2)}, ${newY.toFixed(
        2
      )}, ${newZ.toFixed(2)})`
    );
    console.log(
      `[${bot.username}] other bot will be at (${otherBotNewX.toFixed(
        2
      )}, ${otherBotNewY.toFixed(2)}, ${otherBotNewZ.toFixed(2)})`
    );

    // Teleport using rcon
    try {
      await rconTp(
        bot.username,
        Math.floor(newX),
        Math.floor(newY),
        Math.floor(newZ)
      );
      await sleep(1000);
      console.log(`[${bot.username}] teleport completed`);
    } catch (error) {
      console.error(`[${bot.username}] teleport failed:`, error);
    }
    await lookAtSmooth(
      bot,
      computedOtherBotPosition,
      CAMERA_SPEED_DEGREES_PER_SEC
    );
    await sleep(1000);
    console.log(`[${bot.username}] starting episode recording`);
    bot.emit("startepisode", episodeNum === 0 ? 50 : 0);
    await sleep(episodeNum === 0 ? 6000 : 1000);

    const iterationID = 0;
    if (episodeCategory === "look") {
      coordinator.onceEvent(
        `walkLookPhase_${iterationID}`,
        getOnWalkLookPhaseFn(
          bot,
          sharedBotRng,
          coordinator,
          iterationID,
          args.other_bot_name,
          episodeNum
        )
      );
      coordinator.sendToOtherBot(
        `walkLookPhase_${iterationID}`,
        bot.entity.position.clone(),
        "teleportPhase end"
      );
    } else if (episodeCategory === "look_away") {
      coordinator.onceEvent(
        `walkLookAwayPhase_${iterationID}`,
        getOnWalkLookAwayPhaseFn(
          bot,
          sharedBotRng,
          coordinator,
          iterationID,
          args.other_bot_name,
          episodeNum
        )
      );
      coordinator.sendToOtherBot(
        `walkLookAwayPhase_${iterationID}`,
        bot.entity.position.clone(),
        "teleportPhase end"
      );
    } else {
      console.error(
        `[${bot.username}] Invalid episode category: ${episodeCategory}`
      );
      process.exit(1);
    }
  };
}
function getOnWalkLookPhaseFn(
  bot,
  sharedBotRng,
  coordinator,
  iterationID,
  otherBotName,
  episodeNum
) {
  return async (otherBotPosition) => {
    coordinator.sendToOtherBot(
      `walkLookPhase_${iterationID}`,
      bot.entity.position.clone(),
      `walkLookPhase_${iterationID} beginning`
    );
    const actionCount =
      args.min_run_actions +
      Math.floor(
        sharedBotRng() * (args.max_run_actions - args.min_run_actions + 1)
      );

    // Define three walking phase modes and randomly pick one using sharedBotRng
    const walkingModes = [
      "both_bots_walk",
      "lower_name_walks",
      "bigger_name_walks",
    ];
    const selectedMode =
      walkingModes[Math.floor(sharedBotRng() * walkingModes.length)];

    console.log(
      `[iter ${iterationID}] [${bot.username}] starting walk phase with ${actionCount} actions - mode: ${selectedMode}`
    );

    // Determine if this bot should walk based on the selected mode
    let shouldThisBotWalk = false;

    switch (selectedMode) {
      case "both_bots_walk":
        shouldThisBotWalk = true;
        break;
      case "lower_name_walks":
        shouldThisBotWalk = bot.username < otherBotName;
        break;
      case "bigger_name_walks":
        shouldThisBotWalk = bot.username > otherBotName;
        break;
    }

    console.log(
      `[iter ${iterationID}] [${bot.username}] will ${
        shouldThisBotWalk ? "walk" : "sleep"
      } during this phase`
    );

    // Look at the other bot smoothly at the start of the phase
    await lookAtSmooth(bot, otherBotPosition, CAMERA_SPEED_DEGREES_PER_SEC);

    // Either run() or sleep() based on the mode
    if (shouldThisBotWalk) {
      await run(bot, actionCount, /*lookAway*/ false);
    } else {
      // Bot doesn't run, so no sleep is needed
      console.log(
        `[iter ${iterationID}] [${bot.username}] not walking this phase`
      );
    }

    if (iterationID == args.iterations_num_per_episode - 1) {
      coordinator.onceEvent(
        "stopPhase",
        getOnStopPhaseFn(bot, sharedBotRng, coordinator, args.other_bot_name)
      );
      coordinator.sendToOtherBot(
        "stopPhase",
        bot.entity.position.clone(),
        `walkLookPhase_${iterationID} end`
      );
      return;
    }
    const nextIterationID = iterationID + 1;
    coordinator.onceEvent(
      `walkLookPhase_${nextIterationID}`,
      getOnWalkLookPhaseFn(
        bot,
        sharedBotRng,
        coordinator,
        nextIterationID,
        args.other_bot_name,
        episodeNum
      )
    );
    coordinator.sendToOtherBot(
      `walkLookPhase_${nextIterationID}`,
      bot.entity.position.clone(),
      `walkLookPhase_${iterationID} end`
    );
  };
}
function getOnWalkLookAwayPhaseFn(
  bot,
  sharedBotRng,
  coordinator,
  iterationID,
  otherBotName,
  episodeNum
) {
  return async (otherBotPosition) => {
    coordinator.sendToOtherBot(
      `walkLookAwayPhase_${iterationID}`,
      bot.entity.position.clone(),
      `walkLookAwayPhase_${iterationID} beginning`
    );
    const actionCount =
      args.min_run_actions +
      Math.floor(
        sharedBotRng() * (args.max_run_actions - args.min_run_actions + 1)
      );

    // Define three walking phase modes and randomly pick one using sharedBotRng
    const walkingModes = ["lower_name_walks", "bigger_name_walks"];
    const selectedMode =
      walkingModes[Math.floor(sharedBotRng() * walkingModes.length)];

    console.log(
      `[iter ${iterationID}] [${bot.username}] starting walk phase with ${actionCount} actions - mode: ${selectedMode}`
    );

    // Determine if this bot should walk based on the selected mode
    let shouldThisBotWalk = false;

    switch (selectedMode) {
      case "lower_name_walks":
        shouldThisBotWalk = bot.username < otherBotName;
        break;
      case "bigger_name_walks":
        shouldThisBotWalk = bot.username > otherBotName;
        break;
    }

    console.log(
      `[iter ${iterationID}] [${bot.username}] will ${
        shouldThisBotWalk ? "walk" : "sleep"
      } during this phase`
    );

    // Look at the other bot smoothly at the start of the phase
    await lookAtSmooth(bot, otherBotPosition, CAMERA_SPEED_DEGREES_PER_SEC);

    // Either run() or sleep() based on the mode
    if (shouldThisBotWalk) {
      await run(bot, actionCount, /*lookAway*/ true);
    } else {
      // Bot doesn't run, so no sleep is needed
      console.log(
        `[iter ${iterationID}] [${bot.username}] not walking this phase`
      );
    }

    if (iterationID == args.iterations_num_per_episode - 1) {
      coordinator.onceEvent(
        "stopPhase",
        getOnStopPhaseFn(bot, sharedBotRng, coordinator, args.other_bot_name)
      );
      coordinator.sendToOtherBot(
        "stopPhase",
        bot.entity.position.clone(),
        `walkLookAwayPhase_${iterationID} end`
      );
      return;
    }
    const nextIterationID = iterationID + 1;
    coordinator.onceEvent(
      `walkLookAwayPhase_${nextIterationID}`,
      getOnWalkLookAwayPhaseFn(
        bot,
        sharedBotRng,
        coordinator,
        nextIterationID,
        args.other_bot_name,
        episodeNum
      )
    );
    coordinator.sendToOtherBot(
      `walkLookAwayPhase_${nextIterationID}`,
      bot.entity.position.clone(),
      `walkLookAwayPhase_${iterationID} end`
    );
  };
}

function getOnStopPhaseFn(bot, sharedBotRng, coordinator, otherBotName) {
  return async (otherBotPosition) => {
    coordinator.sendToOtherBot(
      "stopPhase",
      bot.entity.position.clone(),
      "stopPhase beginning"
    );
    console.log(`[${bot.username}] stops recording`);
    bot.emit("endepisode");

    // Wait for the connection to actually close
    console.log(`[${bot.username}] waiting for episode to end...`);
    await new Promise((resolve) => {
      bot.once("episodeended", resolve);
    });
    console.log(`[${bot.username}] episode ended, connection closed`);

    coordinator.onceEvent(
      "stoppedPhase",
      getOnStoppedPhaseFn(
        bot,
        sharedBotRng,
        coordinator,
        otherBotName,
        bot._currentEpisodeResolve
      )
    );
    coordinator.sendToOtherBot(
      "stoppedPhase",
      bot.entity.position.clone(),
      "StopPhase end"
    );
  };
}

function getOnStoppedPhaseFn(
  bot,
  sharedBotRng,
  coordinator,
  otherBotName,
  episodeResolve
) {
  return async (otherBotPosition) => {
    coordinator.sendToOtherBot(
      "stoppedPhase",
      bot.entity.position.clone(),
      "stoppedPhase beginning"
    );

    await sleep(3000);

    console.log(`[${bot.username}] stopped`);
    // Resolve the episode promise instead of exiting
    episodeResolve();
  };
}

function makeBot({ username, host, port }) {
  const bot = mineflayer.createBot({
    host,
    port,
    username,
    version: args.mc_version,
    checkTimeoutInterval: 10 * 60 * 1000,
  });

  bot.loadPlugin(pathfinder);

  bot.on("end", () => console.log(`[${bot.username}] disconnected.`));
  bot.on("kicked", (reason) =>
    console.log(`[${bot.username}] kicked:`, reason)
  );
  bot.on("error", (err) => console.log(`[${bot.username}] error:`, err));

  return bot;
}
=======
const seedrandom = require("seedrandom");
const { sleep } = require('./utils/helpers');
const { BotCoordinator } = require('./utils/coordination');
const { makeBot } = require('./utils/bot-factory');
const { getOnSpawnFn } = require('./episode-handlers');
const { parseArgs } = require('./config/args');
>>>>>>> 5c9c51c4

/**
 * Main function to initialize and run the bot
 */
async function main() {
  console.log("DEBUG environment variable:", process.env.DEBUG);
  
  // Parse command line arguments
  const args = parseArgs();
  
  console.log(`Starting bot: ${args.bot_name}`);
  console.log(
    `Coordinator: ${args.bot_name}, Ports: ${args.coord_port}/${args.other_coord_port}`
  );
  console.log(
    `[${args.bot_name}] Waiting ${args.bootstrap_wait_time} seconds before creating bot...`
  );
  
  // Wait for bootstrap time
  await sleep(args.bootstrap_wait_time * 1000);

  // Create bot instance
  const bot = makeBot({
    username: args.bot_name,
    host: args.host,
    port: args.port,
  });

  // Initialize shared RNG and coordinator
  const botsRngSeed = args.bot_rng_seed;
  const sharedBotRng = seedrandom(botsRngSeed);
  const coordinator = new BotCoordinator(
    args.bot_name,
    args.coord_port,
    args.other_coord_host,
    args.other_coord_port
  );

  // Set up spawn event handler
  bot.once(
    "spawn",
    getOnSpawnFn(bot, args.receiver_host, args.receiver_port, sharedBotRng, coordinator, args)
  );

  // Handle system chat packets
  bot._client.on("packet", (data, meta) => {
    if (meta.name === "system_chat" && data?.content) {
      console.log("SYSTEM:", JSON.stringify(data.content));
    }
  });
}

// Run the main function
main().catch(console.error);<|MERGE_RESOLUTION|>--- conflicted
+++ resolved
@@ -1,493 +1,3 @@
-<<<<<<< HEAD
-const mineflayerViewerhl = require("prismarine-viewer-colalab").headless;
-const seedrandom = require("seedrandom");
-const { Rcon } = require("rcon-client");
-
-// Constants
-const MIN_WALK_DISTANCE = 3;
-const MAX_WALK_DISTANCE = 6;
-const MIN_BOTS_DISTANCE = 9;
-const MAX_BOTS_DISTANCE = 10;
-const CAMERA_SPEED_DEGREES_PER_SEC = 30;
-const JUMP_PROBABILITY = 0.25;
-const MIN_JUMP_DURATION_SEC = 1;
-const MAX_JUMP_DURATION_SEC = 3;
-const MIN_SLEEP_BETWEEN_ACTIONS_SEC = 1.5;
-const MAX_SLEEP_BETWEEN_ACTIONS_SEC = 3;
-
-// two-bots-run-together.js
-const minimist = require("minimist");
-const mineflayer = require("mineflayer");
-const {
-  pathfinder,
-  Movements,
-  goals: { GoalNear, GoalNearXZ, GoalBlock, GoalFollow },
-} = require("mineflayer-pathfinder");
-const net = require("net");
-const EventEmitter = require("events");
-
-const mcDataLoader = require("minecraft-data");
-const Vec3 = require("vec3").Vec3;
-
-async function rconTp(name, x, y, z) {
-  const rcon = await Rcon.connect({
-    host: args.rcon_host,
-    port: args.rcon_port,
-    password: "change-me",
-  });
-  const res = await rcon.send(`tp ${name} ${x} ${y} ${z}`);
-  await rcon.end();
-  return res;
-}
-
-const args = minimist(process.argv.slice(2), {
-  default: {
-    host: "127.0.0.1",
-    port: 25565,
-    rcon_host: "127.0.0.1",
-    rcon_port: 25575,
-    receiver_host: "127.0.0.1",
-    receiver_port: 8091,
-    bot_name: "Alpha",
-    other_bot_name: "Bravo",
-    coord_port: 8093,
-    other_coord_host: "127.0.0.1",
-    other_coord_port: 8094,
-    iterations_num_per_episode: 3,
-    episode_category: "look",
-    bot_rng_seed: "12345",
-    episodes_num: 1,
-    start_episode_id: 0,
-    color: "red", // default color name
-    bootstrap_wait_time: 0,
-    teleport_center_x: 0,
-    teleport_center_z: 0,
-    teleport_radius: 500,
-    walk_timeout: 5, // walk timeout in seconds
-    min_run_actions: 3,
-    max_run_actions: 5,
-    mc_version: process.env.MC_VERSION || "1.20.4",
-  },
-});
-
-function land_pos(bot, x, z) {
-  const pos = new Vec3(x, 64, z);
-  let block = bot.blockAt(pos);
-
-  if (block === null) {
-    // unloaded chunk
-    return null;
-  }
-  let dy = 0;
-  while (block.type !== bot.registry.blocksByName.air.id) {
-    dy++;
-    block = bot.blockAt(pos.offset(0, dy, 0));
-    if (block.type === bot.registry.blocksByName.air.id) {
-      return pos.offset(0, dy - 1, 0);
-    }
-  }
-  while (block.type === bot.registry.blocksByName.air.id) {
-    dy--;
-    block = bot.blockAt(pos.offset(0, dy, 0));
-    if (block.type !== bot.registry.blocksByName.air.id) {
-      return pos.offset(0, dy, 0);
-    }
-  }
-}
-
-function random_pos(bot, range) {
-  const start_pos = bot.entity.position.clone();
-  while (true) {
-    const x = Math.floor(Math.random() * range * 2) - range;
-    const z = Math.floor(Math.random() * range * 2) - range;
-    let limit = (range * 4) / 5;
-    if (x * x + z * z < limit * limit) {
-      // ensure the distance is not to short
-      continue;
-    }
-    const pos = land_pos(bot, start_pos.x + x, start_pos.z + z);
-    if (pos == null || Math.abs(pos.y - start_pos.y) > 10) {
-      console.log(`[${bot.username}] rej null or y diff`);
-      continue;
-    }
-    landable = new Set([
-      bot.registry.blocksByName.dirt.id,
-      bot.registry.blocksByName.stone.id,
-      // bot.registry.blocksByName.grass_path.id,
-      bot.registry.blocksByName.sand.id,
-      bot.registry.blocksByName.grass_block.id,
-      bot.registry.blocksByName.snow.id,
-      bot.registry.blocksByName.gravel.id,
-      bot.registry.blocksByName.sandstone.id,
-      bot.registry.blocksByName.red_sand.id,
-      bot.registry.blocksByName.terracotta.id,
-      bot.registry.blocksByName.mycelium.id,
-      bot.registry.blocksByName.end_stone.id,
-      bot.registry.blocksByName.nether_bricks.id,
-      bot.registry.blocksByName.blackstone.id,
-      bot.registry.blocksByName.polished_blackstone_bricks.id,
-      bot.registry.blocksByName.cracked_polished_blackstone_bricks.id,
-      bot.registry.blocksByName.netherrack.id,
-    ]);
-    if (pos !== null) {
-      const block = bot.blockAt(pos);
-      blockunder = bot.blockAt(pos.offset(0, -1, 0));
-      if (landable.has(block.type) && landable.has(blockunder.type)) {
-        pos.y = pos.y + 1;
-        return pos;
-      } else {
-        console.log(
-          `[${bot.username}] rej block type`,
-          block.type,
-          blockunder.type
-        );
-      }
-    }
-  }
-}
-/*
-  move to a random position in a range*range cube around the bot
-*/
-const sleep = (ms) => new Promise((r) => setTimeout(r, ms));
-const rand = (min, max) => Math.random() * (max - min) + min;
-const choice = (arr) => arr[Math.floor(Math.random() * arr.length)];
-
-// equip the first chestplate in inventory
-async function equipFirst(bot, itemName, dest) {
-  const item = bot.inventory.items().find((i) => i.name === itemName);
-  if (item) await bot.equip(item, dest); // dest: 'torso','head','legs','feet','hand'
-}
-
-class BotCoordinator extends EventEmitter {
-  constructor(botName, coordPort, otherCoordHost, otherCoordPort) {
-    super();
-    this.botName = botName;
-    this.coordPort = coordPort;
-    this.otherCoordHost = otherCoordHost;
-    this.otherCoordPort = otherCoordPort;
-    this.clientConnection = null;
-    this.server = null;
-  }
-
-  async setupConnections() {
-    console.log(`[${this.botName}] Setting up connections...`);
-
-    // Set up server and client connections in parallel and wait for both to be ready
-    const [serverReady, clientReady] = await Promise.all([
-      this.setupServer(),
-      this.setupClient(),
-    ]);
-
-    console.log(
-      `[${this.botName}] All connections established - server ready: ${serverReady}, client ready: ${clientReady}`
-    );
-    return { serverReady, clientReady };
-  }
-
-  setupServer() {
-    return new Promise((resolve) => {
-      this.server = net.createServer((socket) => {
-        console.log(`[${this.botName} Server] Other bot connected`);
-        let buffer = "";
-
-        socket.on("data", (data) => {
-          buffer += data.toString();
-          let lines = buffer.split("\n");
-
-          // Keep the last incomplete line in the buffer
-          buffer = lines.pop();
-
-          // Process each complete line
-          lines.forEach((line) => {
-            if (line.trim()) {
-              try {
-                const message = JSON.parse(line);
-                const listenerCount = this.listenerCount(message.eventName);
-                if (listenerCount > 0) {
-                  console.log(
-                    `[${this.botName} Server] Received: ${message.eventName} (${listenerCount} listeners) - emitting`
-                  );
-                  this.emit(message.eventName, message.eventParams);
-                } else {
-                  console.log(
-                    `[${this.botName} Server] Received: ${message.eventName} (no listeners)`
-                  );
-                }
-              } catch (err) {
-                console.error(
-                  `[${
-                    this.botName
-                  } Server] Parse error: ${err}, message: ${data.toString()}`
-                );
-                console.error(
-                  `[${this.botName} Server] Problematic line:`,
-                  line
-                );
-              }
-            }
-          });
-        });
-        socket.on("close", () => {
-          console.log(`[${this.botName} Server] Other bot disconnected`);
-        });
-
-        // Resolve when the other bot connects to our server
-        resolve(true);
-      });
-
-      this.server.listen(this.coordPort, () => {
-        console.log(
-          `[${this.botName} Server] Listening on port ${this.coordPort}, waiting for other bot to connect...`
-        );
-      });
-    });
-  }
-
-  setupClient() {
-    return new Promise((resolve) => {
-      const attemptConnection = () => {
-        this.clientConnection = net.createConnection(
-          { host: this.otherCoordHost, port: this.otherCoordPort },
-          () => {
-            console.log(
-              `[${this.botName} Client] Connected to other bot's server at ${this.otherCoordHost}:${this.otherCoordPort}`
-            );
-            resolve(true);
-          }
-        );
-
-        this.clientConnection.on("error", (err) => {
-          console.log(
-            `[${this.botName} Client] Connection failed, retrying in 2s:`,
-            err.message
-          );
-          setTimeout(attemptConnection, 2000);
-        });
-
-        this.clientConnection.on("close", () => {
-          console.log(`[${this.botName} Client] Disconnected from other bot`);
-          this.clientConnection = null;
-          setTimeout(attemptConnection, 2000); // Auto-reconnect
-        });
-      };
-
-      attemptConnection();
-    });
-  }
-
-  sendToOtherBot(eventName, eventParams, location) {
-    if (this.clientConnection) {
-      const message = JSON.stringify({ eventName, eventParams });
-      console.log(
-        `[sendToOtherBot] ${location}: Sending ${eventName} via client connection`
-      );
-      this.clientConnection.write(message + "\n");
-    } else {
-      console.log(
-        `[sendToOtherBot] ${location}: No client connection available for ${eventName}`
-      );
-    }
-  }
-
-  onceEvent(eventName, handler) {
-    this.once(eventName, handler);
-  }
-}
-
-function stopAll(bot) {
-  for (const k of [
-    "forward",
-    "back",
-    "left",
-    "right",
-    "jump",
-    "sprint",
-    "sneak",
-  ]) {
-    bot.setControlState(k, false);
-  }
-}
-
-async function walk(bot, distance, lookAway, flipCameraInReturn) {
-  const startPos = bot.entity.position.clone();
-  const dir = choice(["forward", "back", "left", "right"]);
-  const walkTimeoutMs = args.walk_timeout * 1000; // Convert to milliseconds
-  // Save bot's original pitch and yaw
-  const originalYaw = bot.entity.yaw;
-  const originalPitch = bot.entity.pitch;
-  console.log(
-    `[${
-      bot.username
-    }] Walking ${dir} for ${distance} blocks from position (${startPos.x.toFixed(
-      2
-    )}, ${startPos.y.toFixed(2)}, ${startPos.z.toFixed(2)}) with ${
-      args.walk_timeout
-    }s timeout lookAway: ${lookAway} flipCameraInReturn: ${flipCameraInReturn}`
-  );
-  if (lookAway) {
-    // Pick a random angle between -90 and +90 degrees behind the bot's current yaw
-    // "Behind" means add 180 degrees (π radians), then offset by [-90, +90] degrees
-    const behindOffsetDeg = Math.random() * 180 - 90; // [-90, +90]
-    const behindOffsetRad = (behindOffsetDeg * Math.PI) / 180;
-    const newYaw = originalYaw + Math.PI + behindOffsetRad;
-    // Keep pitch the same
-    await lookSmooth(bot, newYaw, originalPitch, CAMERA_SPEED_DEGREES_PER_SEC);
-  }
-
-  // Walk in the chosen direction until we reach the target distance
-  bot.setControlState(dir, true);
-
-  let actualDistance = 0;
-  const forwardStartTime = Date.now();
-  try {
-    while (bot.entity.position.distanceTo(startPos) < distance) {
-      // Check for timeout
-      if (Date.now() - forwardStartTime > walkTimeoutMs) {
-        console.log(
-          `[${bot.username}] Walk timeout (${args.walk_timeout}s) reached while walking ${dir}`
-        );
-        break;
-      }
-      await sleep(50); // Check position every 50ms
-    }
-    actualDistance = bot.entity.position.distanceTo(startPos);
-  } finally {
-    bot.setControlState(dir, false);
-  }
-
-  const reachedPos = bot.entity.position.clone();
-  console.log(
-    `[${bot.username}] Reached distance ${actualDistance.toFixed(
-      2
-    )} blocks at position (${reachedPos.x.toFixed(2)}, ${reachedPos.y.toFixed(
-      2
-    )}, ${reachedPos.z.toFixed(2)})`
-  );
-
-  // Randomly jump before returning based on jump probability
-  if (Math.random() < JUMP_PROBABILITY) {
-    const jumpDurationSec =
-      MIN_JUMP_DURATION_SEC +
-      Math.random() * (MAX_JUMP_DURATION_SEC - MIN_JUMP_DURATION_SEC);
-    const jumpDurationMs = Math.floor(jumpDurationSec * 1000);
-    console.log(
-      `[${bot.username}] Jumping for ${jumpDurationSec.toFixed(
-        1
-      )}s before returning`
-    );
-    await jump(bot, jumpDurationMs);
-  }
-  let returnDir;
-  if (flipCameraInReturn) {
-    await lookSmooth(
-      bot,
-      bot.entity.yaw + Math.PI,
-      bot.entity.pitch,
-      CAMERA_SPEED_DEGREES_PER_SEC
-    );
-    console.log(`[${bot.username}] Flipped camera in return`);
-    returnDir = dir;
-  } else {
-    // Define the reverse direction
-    const reverseDir = {
-      forward: "back",
-      back: "forward",
-      left: "right",
-      right: "left",
-    };
-    returnDir = reverseDir[dir];
-  }
-  // Now return to the starting position by walking in the reverse direction
-  console.log(
-    `[${bot.username}] Returning to starting position by walking ${returnDir}`
-  );
-
-  bot.setControlState(returnDir, true);
-
-  const returnStartTime = Date.now();
-  try {
-    // Walk back until we're close to the starting position
-    while (bot.entity.position.distanceTo(startPos) > 1.0) {
-      // Check for timeout
-      if (Date.now() - returnStartTime > walkTimeoutMs) {
-        console.log(
-          `[${bot.username}] Walk timeout (${args.walk_timeout}s) reached while returning via ${returnDir}`
-        );
-        break;
-      }
-      await sleep(50); // Check position every 50ms
-    }
-  } finally {
-    bot.setControlState(returnDir, false);
-  }
-
-  const finalDistance = bot.entity.position.distanceTo(startPos);
-  console.log(
-    `[${bot.username}] Returned to within ${finalDistance.toFixed(
-      2
-    )} blocks of starting position`
-  );
-
-  // Randomly jump after returning to start position
-  if (Math.random() < JUMP_PROBABILITY) {
-    const jumpDurationSec =
-      MIN_JUMP_DURATION_SEC +
-      Math.random() * (MAX_JUMP_DURATION_SEC - MIN_JUMP_DURATION_SEC);
-    const jumpDurationMs = Math.floor(jumpDurationSec * 1000);
-    console.log(
-      `[${bot.username}] Jumping for ${jumpDurationSec.toFixed(
-        1
-      )}s after returning to start`
-    );
-    await jump(bot, jumpDurationMs);
-  }
-  if (lookAway) {
-    await lookSmooth(
-      bot,
-      originalYaw,
-      originalPitch,
-      CAMERA_SPEED_DEGREES_PER_SEC
-    );
-  }
-}
-
-async function jump(bot, durationMs) {
-  console.log(
-    `[${bot.username}] Jumping for ${(durationMs / 1000).toFixed(1)}s`
-  );
-  const end = Date.now() + durationMs;
-  while (Date.now() < end) {
-    bot.setControlState("jump", true);
-    await sleep(250);
-    bot.setControlState("jump", false);
-    await sleep(250);
-  }
-}
-
-async function lookAtSmooth(bot, targetPosition, degreesPerSecond) {
-  const botPosition = bot.entity.position;
-
-  // Calculate the vector from bot to target
-  const dx = targetPosition.x - botPosition.x;
-  const dy = targetPosition.y - botPosition.y;
-  const dz = targetPosition.z - botPosition.z;
-
-  // Calculate target yaw (horizontal rotation)
-  const targetYaw = Math.atan2(-dx, -dz); // Minecraft coordinate system
-
-  // Calculate target pitch (vertical rotation)
-  const horizontalDistance = Math.sqrt(dx * dx + dz * dz);
-  const targetPitch = -Math.atan2(dy, horizontalDistance); // Negative for Minecraft pitch
-
-  await lookSmooth(bot, targetYaw, targetPitch, degreesPerSecond, {
-    logTarget: `[${bot.username}] Looking at (${targetPosition.x.toFixed(
-      2
-    )}, ${targetPosition.y.toFixed(2)}, ${targetPosition.z.toFixed(2)})`,
-  });
-}
-
-=======
->>>>>>> 5c9c51c4
 /**
  * Modularized Minecraft Bot Coordination System
  * 
@@ -495,591 +5,12 @@
  * All utility functions have been extracted into separate modules for better maintainability.
  */
 
-<<<<<<< HEAD
-async function run(bot, actionCount, lookAway) {
-  const actions = [];
-  if (lookAway) {
-    actions.push(() =>
-      walk(
-        bot,
-        rand(MIN_WALK_DISTANCE, MAX_WALK_DISTANCE),
-        lookAway,
-        /*flipCameraInReturn*/ true
-      )
-    );
-    actions.push(() =>
-      walk(
-        bot,
-        rand(MIN_WALK_DISTANCE, MAX_WALK_DISTANCE),
-        lookAway,
-        /*flipCameraInReturn*/ false
-      )
-    );
-  } else {
-    actions.push(() =>
-      walk(
-        bot,
-        rand(MIN_WALK_DISTANCE, MAX_WALK_DISTANCE),
-        lookAway,
-        /*flipCameraInReturn*/ false
-      )
-    );
-  }
-
-  console.log(`[${bot.username}] Running ${actionCount} actions`);
-
-  for (let i = 0; i < actionCount; i++) {
-    // Sleep before each action, including the first one
-    const sleepTimeSec =
-      MIN_SLEEP_BETWEEN_ACTIONS_SEC +
-      Math.random() *
-        (MAX_SLEEP_BETWEEN_ACTIONS_SEC - MIN_SLEEP_BETWEEN_ACTIONS_SEC);
-    const sleepTimeMs = Math.floor(sleepTimeSec * 1000);
-    console.log(
-      `[${bot.username}] Sleeping for ${sleepTimeSec.toFixed(
-        2
-      )}s before action ${i + 1}`
-    );
-    await sleep(sleepTimeMs);
-
-    const action = choice(actions);
-    try {
-      console.log(`[${bot.username}] Executing action ${i + 1}/${actionCount}`);
-      await action();
-    } catch (err) {
-      console.error(`[${bot.username}] Action error:`, err);
-    } finally {
-      stopAll(bot);
-    }
-  }
-}
-
-async function runSingleEpisode(
-  bot,
-  sharedBotRng,
-  coordinator,
-  episodeNum,
-  episodeCategory
-) {
-  console.log(
-    `[${bot.username}] Starting episode ${episodeNum} in category ${episodeCategory}`
-  );
-
-  return new Promise((resolve) => {
-    bot._currentEpisodeResolve = resolve;
-
-    const { x, y, z } = bot.entity.position;
-    console.log(
-      `[${bot.username}] episode ${episodeNum} at (${x.toFixed(2)}, ${y.toFixed(
-        2
-      )}, ${z.toFixed(2)})`
-    );
-
-    coordinator.onceEvent(
-      "teleportPhase",
-      getOnTeleportPhaseFn(
-        bot,
-        sharedBotRng,
-        coordinator,
-        args.other_bot_name,
-        episodeNum,
-        episodeCategory
-      )
-    );
-    coordinator.sendToOtherBot(
-      "teleportPhase",
-      bot.entity.position.clone(),
-      "spawnPhase end"
-    );
-  });
-}
-function getOnSpawnFn(bot, sharedBotRng, coordinator) {
-  return async () => {
-    // const mcData = mcDataLoader(bot.version);
-    // const moves = new Movements(bot, mcData);
-    // moves.allowSprinting = true; // makes them run
-    // moves.canDig = false; // keep it simple; no digging
-    // bot.pathfinder.setMovements(moves);
-    // Wait for both connections to be established
-    console.log("Setting up coordinator connections...");
-    await coordinator.setupConnections();
-    console.log(
-      "All coordinator connections ready, proceeding with bot spawn..."
-    );
-
-    const { x, y, z } = bot.entity.position;
-    console.log(
-      `[${bot.username}] spawned at (${x.toFixed(2)}, ${y.toFixed(
-        2
-      )}, ${z.toFixed(2)})`
-    );
-
-    // Initialize viewer once for the entire program
-    mineflayerViewerhl(bot, {
-      output: `${args.receiver_host}:${args.receiver_port}`,
-      width: 640,
-      height: 360,
-      frames: 400,
-    });
-
-    // Run multiple episodes
-    for (
-      let episodeNum = args.start_episode_id;
-      episodeNum < args.start_episode_id + args.episodes_num;
-      episodeNum++
-    ) {
-      await runSingleEpisode(
-        bot,
-        sharedBotRng,
-        coordinator,
-        episodeNum,
-        args.episode_category
-      );
-      console.log(`[${bot.username}] Episode ${episodeNum} completed`);
-    }
-
-    console.log(
-      `[${bot.username}] All ${args.episodes_num} episodes completed`
-    );
-    process.exit(0);
-  };
-}
-function getOnTeleportPhaseFn(
-  bot,
-  sharedBotRng,
-  coordinator,
-  otherBotName,
-  episodeNum,
-  episodeCategory
-) {
-  return async (otherBotPosition) => {
-    coordinator.sendToOtherBot(
-      "teleportPhase",
-      bot.entity.position.clone(),
-      "teleportPhase beginning"
-    );
-
-    // Generate desired distance between bots using sharedBotRng
-    const desiredDistance =
-      MIN_BOTS_DISTANCE +
-      sharedBotRng() * (MAX_BOTS_DISTANCE - MIN_BOTS_DISTANCE);
-
-    // Pick a random point in the world within the specified radius from center
-    const randomAngle = sharedBotRng() * 2 * Math.PI;
-    const randomDistance = sharedBotRng() * args.teleport_radius;
-
-    const randomPointX =
-      args.teleport_center_x + randomDistance * Math.cos(randomAngle);
-    const randomPointZ =
-      args.teleport_center_z + randomDistance * Math.sin(randomAngle);
-
-    console.log(
-      `[${bot.username}] picked random point at (${randomPointX.toFixed(
-        2
-      )}, ${randomPointZ.toFixed(
-        2
-      )}) with desired bot distance: ${desiredDistance.toFixed(2)}`
-    );
-
-    // Generate a random angle to position bots on opposite sides of the random point
-    const botAngle = sharedBotRng() * 2 * Math.PI;
-
-    // Calculate distance from random point to each bot (half the desired distance between bots)
-    const halfDistance = desiredDistance / 2;
-
-    let newX, newZ;
-
-    // Position bots on opposite sides of the random point
-    if (bot.username < otherBotName) {
-      // Bot A goes in one direction
-      newX = randomPointX + halfDistance * Math.cos(botAngle);
-      newZ = randomPointZ + halfDistance * Math.sin(botAngle);
-    } else {
-      // Bot B goes in opposite direction
-      newX = randomPointX - halfDistance * Math.cos(botAngle);
-      newZ = randomPointZ - halfDistance * Math.sin(botAngle);
-    }
-
-    // Use land_pos to determine proper Y coordinate
-    const landPosition = land_pos(bot, newX, newZ);
-    const currentPos = bot.entity.position.clone();
-    const newY = landPosition ? landPosition.y + 1 : currentPos.y;
-
-    // Compute the other bot's new position (opposite side of the random point)
-    let otherBotNewX, otherBotNewZ;
-    if (bot.username < otherBotName) {
-      // This bot goes in one direction, other bot goes in opposite direction
-      otherBotNewX = randomPointX - halfDistance * Math.cos(botAngle);
-      otherBotNewZ = randomPointZ - halfDistance * Math.sin(botAngle);
-    } else {
-      // This bot goes in opposite direction, other bot goes in initial direction
-      otherBotNewX = randomPointX + halfDistance * Math.cos(botAngle);
-      otherBotNewZ = randomPointZ + halfDistance * Math.sin(botAngle);
-    }
-
-    // Estimate other bot's Y coordinate
-    const otherBotLandPosition = land_pos(bot, otherBotNewX, otherBotNewZ);
-    const otherBotNewY = otherBotLandPosition
-      ? otherBotLandPosition.y + 1
-      : otherBotPosition.y;
-
-    const computedOtherBotPosition = new Vec3(
-      otherBotNewX,
-      otherBotNewY,
-      otherBotNewZ
-    );
-
-    console.log(
-      `[${bot.username}] teleporting to (${newX.toFixed(2)}, ${newY.toFixed(
-        2
-      )}, ${newZ.toFixed(2)})`
-    );
-    console.log(
-      `[${bot.username}] other bot will be at (${otherBotNewX.toFixed(
-        2
-      )}, ${otherBotNewY.toFixed(2)}, ${otherBotNewZ.toFixed(2)})`
-    );
-
-    // Teleport using rcon
-    try {
-      await rconTp(
-        bot.username,
-        Math.floor(newX),
-        Math.floor(newY),
-        Math.floor(newZ)
-      );
-      await sleep(1000);
-      console.log(`[${bot.username}] teleport completed`);
-    } catch (error) {
-      console.error(`[${bot.username}] teleport failed:`, error);
-    }
-    await lookAtSmooth(
-      bot,
-      computedOtherBotPosition,
-      CAMERA_SPEED_DEGREES_PER_SEC
-    );
-    await sleep(1000);
-    console.log(`[${bot.username}] starting episode recording`);
-    bot.emit("startepisode", episodeNum === 0 ? 50 : 0);
-    await sleep(episodeNum === 0 ? 6000 : 1000);
-
-    const iterationID = 0;
-    if (episodeCategory === "look") {
-      coordinator.onceEvent(
-        `walkLookPhase_${iterationID}`,
-        getOnWalkLookPhaseFn(
-          bot,
-          sharedBotRng,
-          coordinator,
-          iterationID,
-          args.other_bot_name,
-          episodeNum
-        )
-      );
-      coordinator.sendToOtherBot(
-        `walkLookPhase_${iterationID}`,
-        bot.entity.position.clone(),
-        "teleportPhase end"
-      );
-    } else if (episodeCategory === "look_away") {
-      coordinator.onceEvent(
-        `walkLookAwayPhase_${iterationID}`,
-        getOnWalkLookAwayPhaseFn(
-          bot,
-          sharedBotRng,
-          coordinator,
-          iterationID,
-          args.other_bot_name,
-          episodeNum
-        )
-      );
-      coordinator.sendToOtherBot(
-        `walkLookAwayPhase_${iterationID}`,
-        bot.entity.position.clone(),
-        "teleportPhase end"
-      );
-    } else {
-      console.error(
-        `[${bot.username}] Invalid episode category: ${episodeCategory}`
-      );
-      process.exit(1);
-    }
-  };
-}
-function getOnWalkLookPhaseFn(
-  bot,
-  sharedBotRng,
-  coordinator,
-  iterationID,
-  otherBotName,
-  episodeNum
-) {
-  return async (otherBotPosition) => {
-    coordinator.sendToOtherBot(
-      `walkLookPhase_${iterationID}`,
-      bot.entity.position.clone(),
-      `walkLookPhase_${iterationID} beginning`
-    );
-    const actionCount =
-      args.min_run_actions +
-      Math.floor(
-        sharedBotRng() * (args.max_run_actions - args.min_run_actions + 1)
-      );
-
-    // Define three walking phase modes and randomly pick one using sharedBotRng
-    const walkingModes = [
-      "both_bots_walk",
-      "lower_name_walks",
-      "bigger_name_walks",
-    ];
-    const selectedMode =
-      walkingModes[Math.floor(sharedBotRng() * walkingModes.length)];
-
-    console.log(
-      `[iter ${iterationID}] [${bot.username}] starting walk phase with ${actionCount} actions - mode: ${selectedMode}`
-    );
-
-    // Determine if this bot should walk based on the selected mode
-    let shouldThisBotWalk = false;
-
-    switch (selectedMode) {
-      case "both_bots_walk":
-        shouldThisBotWalk = true;
-        break;
-      case "lower_name_walks":
-        shouldThisBotWalk = bot.username < otherBotName;
-        break;
-      case "bigger_name_walks":
-        shouldThisBotWalk = bot.username > otherBotName;
-        break;
-    }
-
-    console.log(
-      `[iter ${iterationID}] [${bot.username}] will ${
-        shouldThisBotWalk ? "walk" : "sleep"
-      } during this phase`
-    );
-
-    // Look at the other bot smoothly at the start of the phase
-    await lookAtSmooth(bot, otherBotPosition, CAMERA_SPEED_DEGREES_PER_SEC);
-
-    // Either run() or sleep() based on the mode
-    if (shouldThisBotWalk) {
-      await run(bot, actionCount, /*lookAway*/ false);
-    } else {
-      // Bot doesn't run, so no sleep is needed
-      console.log(
-        `[iter ${iterationID}] [${bot.username}] not walking this phase`
-      );
-    }
-
-    if (iterationID == args.iterations_num_per_episode - 1) {
-      coordinator.onceEvent(
-        "stopPhase",
-        getOnStopPhaseFn(bot, sharedBotRng, coordinator, args.other_bot_name)
-      );
-      coordinator.sendToOtherBot(
-        "stopPhase",
-        bot.entity.position.clone(),
-        `walkLookPhase_${iterationID} end`
-      );
-      return;
-    }
-    const nextIterationID = iterationID + 1;
-    coordinator.onceEvent(
-      `walkLookPhase_${nextIterationID}`,
-      getOnWalkLookPhaseFn(
-        bot,
-        sharedBotRng,
-        coordinator,
-        nextIterationID,
-        args.other_bot_name,
-        episodeNum
-      )
-    );
-    coordinator.sendToOtherBot(
-      `walkLookPhase_${nextIterationID}`,
-      bot.entity.position.clone(),
-      `walkLookPhase_${iterationID} end`
-    );
-  };
-}
-function getOnWalkLookAwayPhaseFn(
-  bot,
-  sharedBotRng,
-  coordinator,
-  iterationID,
-  otherBotName,
-  episodeNum
-) {
-  return async (otherBotPosition) => {
-    coordinator.sendToOtherBot(
-      `walkLookAwayPhase_${iterationID}`,
-      bot.entity.position.clone(),
-      `walkLookAwayPhase_${iterationID} beginning`
-    );
-    const actionCount =
-      args.min_run_actions +
-      Math.floor(
-        sharedBotRng() * (args.max_run_actions - args.min_run_actions + 1)
-      );
-
-    // Define three walking phase modes and randomly pick one using sharedBotRng
-    const walkingModes = ["lower_name_walks", "bigger_name_walks"];
-    const selectedMode =
-      walkingModes[Math.floor(sharedBotRng() * walkingModes.length)];
-
-    console.log(
-      `[iter ${iterationID}] [${bot.username}] starting walk phase with ${actionCount} actions - mode: ${selectedMode}`
-    );
-
-    // Determine if this bot should walk based on the selected mode
-    let shouldThisBotWalk = false;
-
-    switch (selectedMode) {
-      case "lower_name_walks":
-        shouldThisBotWalk = bot.username < otherBotName;
-        break;
-      case "bigger_name_walks":
-        shouldThisBotWalk = bot.username > otherBotName;
-        break;
-    }
-
-    console.log(
-      `[iter ${iterationID}] [${bot.username}] will ${
-        shouldThisBotWalk ? "walk" : "sleep"
-      } during this phase`
-    );
-
-    // Look at the other bot smoothly at the start of the phase
-    await lookAtSmooth(bot, otherBotPosition, CAMERA_SPEED_DEGREES_PER_SEC);
-
-    // Either run() or sleep() based on the mode
-    if (shouldThisBotWalk) {
-      await run(bot, actionCount, /*lookAway*/ true);
-    } else {
-      // Bot doesn't run, so no sleep is needed
-      console.log(
-        `[iter ${iterationID}] [${bot.username}] not walking this phase`
-      );
-    }
-
-    if (iterationID == args.iterations_num_per_episode - 1) {
-      coordinator.onceEvent(
-        "stopPhase",
-        getOnStopPhaseFn(bot, sharedBotRng, coordinator, args.other_bot_name)
-      );
-      coordinator.sendToOtherBot(
-        "stopPhase",
-        bot.entity.position.clone(),
-        `walkLookAwayPhase_${iterationID} end`
-      );
-      return;
-    }
-    const nextIterationID = iterationID + 1;
-    coordinator.onceEvent(
-      `walkLookAwayPhase_${nextIterationID}`,
-      getOnWalkLookAwayPhaseFn(
-        bot,
-        sharedBotRng,
-        coordinator,
-        nextIterationID,
-        args.other_bot_name,
-        episodeNum
-      )
-    );
-    coordinator.sendToOtherBot(
-      `walkLookAwayPhase_${nextIterationID}`,
-      bot.entity.position.clone(),
-      `walkLookAwayPhase_${iterationID} end`
-    );
-  };
-}
-
-function getOnStopPhaseFn(bot, sharedBotRng, coordinator, otherBotName) {
-  return async (otherBotPosition) => {
-    coordinator.sendToOtherBot(
-      "stopPhase",
-      bot.entity.position.clone(),
-      "stopPhase beginning"
-    );
-    console.log(`[${bot.username}] stops recording`);
-    bot.emit("endepisode");
-
-    // Wait for the connection to actually close
-    console.log(`[${bot.username}] waiting for episode to end...`);
-    await new Promise((resolve) => {
-      bot.once("episodeended", resolve);
-    });
-    console.log(`[${bot.username}] episode ended, connection closed`);
-
-    coordinator.onceEvent(
-      "stoppedPhase",
-      getOnStoppedPhaseFn(
-        bot,
-        sharedBotRng,
-        coordinator,
-        otherBotName,
-        bot._currentEpisodeResolve
-      )
-    );
-    coordinator.sendToOtherBot(
-      "stoppedPhase",
-      bot.entity.position.clone(),
-      "StopPhase end"
-    );
-  };
-}
-
-function getOnStoppedPhaseFn(
-  bot,
-  sharedBotRng,
-  coordinator,
-  otherBotName,
-  episodeResolve
-) {
-  return async (otherBotPosition) => {
-    coordinator.sendToOtherBot(
-      "stoppedPhase",
-      bot.entity.position.clone(),
-      "stoppedPhase beginning"
-    );
-
-    await sleep(3000);
-
-    console.log(`[${bot.username}] stopped`);
-    // Resolve the episode promise instead of exiting
-    episodeResolve();
-  };
-}
-
-function makeBot({ username, host, port }) {
-  const bot = mineflayer.createBot({
-    host,
-    port,
-    username,
-    version: args.mc_version,
-    checkTimeoutInterval: 10 * 60 * 1000,
-  });
-
-  bot.loadPlugin(pathfinder);
-
-  bot.on("end", () => console.log(`[${bot.username}] disconnected.`));
-  bot.on("kicked", (reason) =>
-    console.log(`[${bot.username}] kicked:`, reason)
-  );
-  bot.on("error", (err) => console.log(`[${bot.username}] error:`, err));
-
-  return bot;
-}
-=======
 const seedrandom = require("seedrandom");
 const { sleep } = require('./utils/helpers');
 const { BotCoordinator } = require('./utils/coordination');
 const { makeBot } = require('./utils/bot-factory');
 const { getOnSpawnFn } = require('./episode-handlers');
 const { parseArgs } = require('./config/args');
->>>>>>> 5c9c51c4
 
 /**
  * Main function to initialize and run the bot
@@ -1106,6 +37,7 @@
     username: args.bot_name,
     host: args.host,
     port: args.port,
+    version: args.mc_version,
   });
 
   // Initialize shared RNG and coordinator
@@ -1126,7 +58,7 @@
 
   // Handle system chat packets
   bot._client.on("packet", (data, meta) => {
-    if (meta.name === "system_chat" && data?.content) {
+    if (meta.name === "system_chat" && data && data.content) {
       console.log("SYSTEM:", JSON.stringify(data.content));
     }
   });
